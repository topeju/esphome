--- conflicted
+++ resolved
@@ -159,14 +159,9 @@
                 return err
         return None
 
-<<<<<<< HEAD
-    def get_deepest_document_range_for_path(self, path, get_key=False):
-        # type: (ConfigPath, bool) -> Optional[ESPHomeDataBase]
-=======
     def get_deepest_document_range_for_path(
         self, path: ConfigPath, get_key: bool = False
     ) -> Optional[ESPHomeDataBase]:
->>>>>>> 48a1797e
         data = self
         doc_range = None
         for index, path_item in enumerate(path):
