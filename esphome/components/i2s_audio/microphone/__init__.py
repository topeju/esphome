--- conflicted
+++ resolved
@@ -31,14 +31,11 @@
     "left": i2s_channel_fmt_t.I2S_CHANNEL_FMT_ONLY_LEFT,
     "right": i2s_channel_fmt_t.I2S_CHANNEL_FMT_ONLY_RIGHT,
 }
-<<<<<<< HEAD
-=======
 i2s_bits_per_sample_t = cg.global_ns.enum("i2s_bits_per_sample_t")
 BITS_PER_SAMPLE = {
     16: i2s_bits_per_sample_t.I2S_BITS_PER_SAMPLE_16BIT,
     32: i2s_bits_per_sample_t.I2S_BITS_PER_SAMPLE_32BIT,
 }
->>>>>>> 54474e5b
 
 INTERNAL_ADC_VARIANTS = [esp32.const.VARIANT_ESP32]
 PDM_VARIANTS = [esp32.const.VARIANT_ESP32, esp32.const.VARIANT_ESP32S3]
@@ -65,12 +62,9 @@
         cv.GenerateID(): cv.declare_id(I2SAudioMicrophone),
         cv.GenerateID(CONF_I2S_AUDIO_ID): cv.use_id(I2SAudioComponent),
         cv.Optional(CONF_CHANNEL, default="right"): cv.enum(CHANNELS),
-<<<<<<< HEAD
-=======
         cv.Optional(CONF_BITS_PER_SAMPLE, default="32bit"): cv.All(
             _validate_bits, cv.enum(BITS_PER_SAMPLE)
         ),
->>>>>>> 54474e5b
     }
 ).extend(cv.COMPONENT_SCHEMA)
 
@@ -110,11 +104,7 @@
         cg.add(var.set_din_pin(config[CONF_I2S_DIN_PIN]))
         cg.add(var.set_pdm(config[CONF_PDM]))
 
-<<<<<<< HEAD
-    cg.add(var.set_channel(CHANNELS[config[CONF_CHANNEL]]))
-=======
     cg.add(var.set_channel(config[CONF_CHANNEL]))
     cg.add(var.set_bits_per_sample(config[CONF_BITS_PER_SAMPLE]))
->>>>>>> 54474e5b
 
     await microphone.register_microphone(var, config)