--- conflicted
+++ resolved
@@ -125,11 +125,7 @@
         pkt = this->codec_->get_button_request(BTN_OFF);
         break;
       case climate::CLIMATE_MODE_HEAT:
-<<<<<<< HEAD
-        pkt = this->codec_->get_button_request(BTN_HEAT);
-=======
         pkt = this->codec_->get_button_request(heat_button(this->heating_mode_));
->>>>>>> a3d73d1e
         break;
       case climate::CLIMATE_MODE_FAN_ONLY:
         pkt = this->codec_->get_button_request(BTN_COOL);
@@ -198,11 +194,8 @@
       pkt = this->codec_->get_button_request(BTN_M2);
     } else if (preset == "M3") {
       pkt = this->codec_->get_button_request(BTN_M3);
-<<<<<<< HEAD
-=======
     } else if (preset == "LTD HT") {
       pkt = this->codec_->get_button_request(BTN_HEAT);
->>>>>>> a3d73d1e
     } else if (preset == "EXT HT") {
       pkt = this->codec_->get_button_request(BTN_EXTHT);
     } else {
