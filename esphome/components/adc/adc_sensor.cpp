#include "adc_sensor.h"
#include "esphome/core/log.h"

#ifdef USE_ADC_SENSOR_VCC
ADC_MODE(ADC_VCC)
#endif

namespace esphome {
namespace adc {

static const char *const TAG = "adc";

#ifdef ARDUINO_ARCH_ESP32
void ADCSensor::set_attenuation(adc_atten_t attenuation) { this->attenuation_ = attenuation; }

inline adc1_channel_t gpio_to_adc1(uint8_t pin) {
<<<<<<< HEAD
=======
#if CONFIG_IDF_TARGET_ESP32
>>>>>>> 5edebaf4
  switch (pin) {
    case 36:
      return ADC1_CHANNEL_0;
    case 37:
      return ADC1_CHANNEL_1;
    case 38:
      return ADC1_CHANNEL_2;
    case 39:
      return ADC1_CHANNEL_3;
    case 32:
      return ADC1_CHANNEL_4;
    case 33:
      return ADC1_CHANNEL_5;
    case 34:
      return ADC1_CHANNEL_6;
    case 35:
      return ADC1_CHANNEL_7;
    default:
      return ADC1_CHANNEL_MAX;
  }
<<<<<<< HEAD
=======
#elif CONFIG_IDF_TARGET_ESP32C3 || CONFIG_IDF_TARGET_ESP32H2
  switch (pin) {
    case 0:
      return ADC1_CHANNEL_0;
    case 1:
      return ADC1_CHANNEL_1;
    case 2:
      return ADC1_CHANNEL_2;
    case 3:
      return ADC1_CHANNEL_3;
    case 4:
      return ADC1_CHANNEL_4;
    default:
      return ADC1_CHANNEL_MAX;
  }
#endif
>>>>>>> 5edebaf4
}
#endif

void ADCSensor::setup() {
  ESP_LOGCONFIG(TAG, "Setting up ADC '%s'...", this->get_name().c_str());
#ifndef USE_ADC_SENSOR_VCC
  GPIOPin(this->pin_, INPUT).setup();
#endif

#ifdef ARDUINO_ARCH_ESP32
  adc1_config_channel_atten(gpio_to_adc1(pin_), attenuation_);
  adc1_config_width(ADC_WIDTH_BIT_12);
<<<<<<< HEAD
  adc_gpio_init(ADC_UNIT_1, (adc_channel_t) gpio_to_adc1(pin_));
=======
#if !CONFIG_IDF_TARGET_ESP32C3 && !CONFIG_IDF_TARGET_ESP32H2
  adc_gpio_init(ADC_UNIT_1, (adc_channel_t) gpio_to_adc1(pin_));
#endif
>>>>>>> 5edebaf4
#endif
}
void ADCSensor::dump_config() {
  LOG_SENSOR("", "ADC Sensor", this);
#ifdef ARDUINO_ARCH_ESP8266
#ifdef USE_ADC_SENSOR_VCC
  ESP_LOGCONFIG(TAG, "  Pin: VCC");
#else
  ESP_LOGCONFIG(TAG, "  Pin: %u", this->pin_);
#endif
#endif
#ifdef ARDUINO_ARCH_ESP32
  ESP_LOGCONFIG(TAG, "  Pin: %u", this->pin_);
  switch (this->attenuation_) {
    case ADC_ATTEN_DB_0:
      ESP_LOGCONFIG(TAG, " Attenuation: 0db (max 1.1V)");
      break;
    case ADC_ATTEN_DB_2_5:
      ESP_LOGCONFIG(TAG, " Attenuation: 2.5db (max 1.5V)");
      break;
    case ADC_ATTEN_DB_6:
      ESP_LOGCONFIG(TAG, " Attenuation: 6db (max 2.2V)");
      break;
    case ADC_ATTEN_DB_11:
      ESP_LOGCONFIG(TAG, " Attenuation: 11db (max 3.9V)");
      break;
    default:  // This is to satisfy the unused ADC_ATTEN_MAX
      break;
  }
#endif
  LOG_UPDATE_INTERVAL(this);
}
float ADCSensor::get_setup_priority() const { return setup_priority::DATA; }
void ADCSensor::update() {
  float value_v = this->sample();
  ESP_LOGD(TAG, "'%s': Got voltage=%.2fV", this->get_name().c_str(), value_v);
  this->publish_state(value_v);
}
float ADCSensor::sample() {
#ifdef ARDUINO_ARCH_ESP32
  int raw = adc1_get_raw(gpio_to_adc1(pin_));
  float value_v = raw / 4095.0f;
<<<<<<< HEAD
=======
#if CONFIG_IDF_TARGET_ESP32
>>>>>>> 5edebaf4
  switch (this->attenuation_) {
    case ADC_ATTEN_DB_0:
      value_v *= 1.1;
      break;
    case ADC_ATTEN_DB_2_5:
      value_v *= 1.5;
      break;
    case ADC_ATTEN_DB_6:
      value_v *= 2.2;
      break;
    case ADC_ATTEN_DB_11:
      value_v *= 3.9;
      break;
    default:  // This is to satisfy the unused ADC_ATTEN_MAX
      break;
  }
#elif CONFIG_IDF_TARGET_ESP32C3 || CONFIG_IDF_TARGET_ESP32H2
  switch (this->attenuation_) {
    case ADC_ATTEN_DB_0:
      value_v *= 0.84;
      break;
    case ADC_ATTEN_DB_2_5:
      value_v *= 1.13;
      break;
    case ADC_ATTEN_DB_6:
      value_v *= 1.56;
      break;
    case ADC_ATTEN_DB_11:
      value_v *= 3.0;
      break;
    default:  // This is to satisfy the unused ADC_ATTEN_MAX
      break;
  }
#endif
  return value_v;
#endif

#ifdef ARDUINO_ARCH_ESP8266
#ifdef USE_ADC_SENSOR_VCC
  return ESP.getVcc() / 1024.0f;
#else
  return analogRead(this->pin_) / 1024.0f;  // NOLINT
#endif
#endif
}
#ifdef ARDUINO_ARCH_ESP8266
std::string ADCSensor::unique_id() { return get_mac_address() + "-adc"; }
#endif

}  // namespace adc
}  // namespace esphome<|MERGE_RESOLUTION|>--- conflicted
+++ resolved
@@ -14,10 +14,7 @@
 void ADCSensor::set_attenuation(adc_atten_t attenuation) { this->attenuation_ = attenuation; }
 
 inline adc1_channel_t gpio_to_adc1(uint8_t pin) {
-<<<<<<< HEAD
-=======
 #if CONFIG_IDF_TARGET_ESP32
->>>>>>> 5edebaf4
   switch (pin) {
     case 36:
       return ADC1_CHANNEL_0;
@@ -38,8 +35,6 @@
     default:
       return ADC1_CHANNEL_MAX;
   }
-<<<<<<< HEAD
-=======
 #elif CONFIG_IDF_TARGET_ESP32C3 || CONFIG_IDF_TARGET_ESP32H2
   switch (pin) {
     case 0:
@@ -56,7 +51,6 @@
       return ADC1_CHANNEL_MAX;
   }
 #endif
->>>>>>> 5edebaf4
 }
 #endif
 
@@ -69,13 +63,9 @@
 #ifdef ARDUINO_ARCH_ESP32
   adc1_config_channel_atten(gpio_to_adc1(pin_), attenuation_);
   adc1_config_width(ADC_WIDTH_BIT_12);
-<<<<<<< HEAD
-  adc_gpio_init(ADC_UNIT_1, (adc_channel_t) gpio_to_adc1(pin_));
-=======
 #if !CONFIG_IDF_TARGET_ESP32C3 && !CONFIG_IDF_TARGET_ESP32H2
   adc_gpio_init(ADC_UNIT_1, (adc_channel_t) gpio_to_adc1(pin_));
 #endif
->>>>>>> 5edebaf4
 #endif
 }
 void ADCSensor::dump_config() {
@@ -118,10 +108,7 @@
 #ifdef ARDUINO_ARCH_ESP32
   int raw = adc1_get_raw(gpio_to_adc1(pin_));
   float value_v = raw / 4095.0f;
-<<<<<<< HEAD
-=======
 #if CONFIG_IDF_TARGET_ESP32
->>>>>>> 5edebaf4
   switch (this->attenuation_) {
     case ADC_ATTEN_DB_0:
       value_v *= 1.1;
