---
substitutions:
  devicename: test1
  sensorname: my
  textname: template
  roomname: living_room

esphome:
  name: test1
  name_add_mac_suffix: true
  platform: ESP32
  board: nodemcu-32s
  platformio_options:
    board_build.partitions: huge_app.csv
  on_boot:
    priority: 150.0
    then:
      - lambda: >-
          ESP_LOGD("main", "ON BOOT!");
  on_shutdown:
    then:
      - lambda: >-
          ESP_LOGD("main", "ON SHUTDOWN!");
  on_loop:
    then:
      - lambda: >-
          ESP_LOGV("main", "ON LOOP!");
      - light.addressable_set:
          id: addr1
          range_from: 0
          range_to: 100
          red: 100%
          green: !lambda "return 255;"
          blue: 0%
          white: 100%
      - http_request.get:
          url: https://esphome.io
          headers:
            Content-Type: application/json
          verify_ssl: false
      - http_request.post:
          url: https://esphome.io
          verify_ssl: false
          json:
            key: !lambda |-
              return id(${textname}_text).state;
            greeting: Hello World
      - http_request.send:
          method: PUT
          url: https://esphome.io
          headers:
            Content-Type: application/json
          body: Some data
          verify_ssl: false
          on_response:
            then:
              - logger.log:
                  format: "Response status: %d"
                  args:
                    - status_code
  build_path: build/test1

packages:
  wifi: !include test_packages/test_packages_package_wifi.yaml
  pkg_test: !include test_packages/test_packages_package1.yaml

wifi:
  networks:
    - ssid: "MySSID"
      password: "password1"
    - ssid: "MySSID2"
      password: ""
      channel: 14
      bssid: "A1:63:95:47:D3:1D"
  manual_ip:
    static_ip: 192.168.178.230
    gateway: 192.168.178.1
    subnet: 255.255.255.0
    dns1: 1.1.1.1
    dns2: 1.2.2.1
  domain: .local
  reboot_timeout: 120s
  power_save_mode: light

mdns:
  disabled: false

http_request:
  useragent: esphome/device
  timeout: 10s

mqtt:
  broker: "192.168.178.84"
  port: 1883
  username: "debug"
  password: "debug"
  client_id: someclient
  use_abbreviations: false
  discovery: true
  discovery_retain: false
  discovery_prefix: discovery
  discovery_unique_id_generator: legacy
  topic_prefix: helloworld
  log_topic:
    topic: helloworld/hi
    level: INFO
  birth_message:
  will_message:
  shutdown_message:
    topic: topic/to/send/to
    payload: hi
    qos: 2
    retain: true
  keepalive: 60s
  reboot_timeout: 60s
  on_message:
    - topic: my/custom/topic
      qos: 0
      then:
        - lambda: >-
            ESP_LOGD("main", "Got message %s", x.c_str());
    - topic: livingroom/ota_mode
      then:
        - deep_sleep.prevent
        - deep_sleep.allow
    - topic: livingroom/ota_mode
      then:
        - deep_sleep.enter:
  on_json_message:
    topic: the/topic
    then:
      - if:
          condition:
            - wifi.connected:
            - mqtt.connected:
            - light.is_on: kitchen
            - light.is_off: kitchen
            - fan.is_on: fan_speed
            - fan.is_off: fan_speed
          then:
            - lambda: |-
                int data = x["my_data"];
                ESP_LOGD("main", "The data is: %d", data);
            - light.turn_on:
                id: ${roomname}_lights
                brightness: !lambda |-
                  float brightness = 1.0;
                  if (x.containsKey("brightness"))
                    brightness = x["brightness"];
                  return brightness;
                effect: !lambda |-
                  const char *effect = "None";
                  if (x.containsKey("effect"))
                    effect = x["effect"];
                  return effect;
            - light.control:
                id: ${roomname}_lights
                # yamllint disable-line rule:line-length
                brightness: !lambda "return id(${roomname}_lights).current_values.get_brightness() + 0.5;"
            - light.dim_relative:
                id: ${roomname}_lights
                relative_brightness: 5%
            - uart.write:
                id: uart_0
                data: Hello World
            - uart.write:
                id: uart_0
                data: [0x00, 0x20, 0x30]
            - uart.write:
                id: uart_0
                data: !lambda |-
                  return {};
            - bluetooth_password.set:
                id: my_ld2410
                password: abcdef
  on_connect:
    - light.turn_on: ${roomname}_lights
    - mqtt.publish:
        topic: some/topic
        payload: Hello
  on_disconnect:
    - light.turn_off: ${roomname}_lights

i2c:
  sda: 21
  scl: 22
  scan: true
  frequency: 100kHz
  setup_priority: -100
  id: i2c_bus

spi:
  clk_pin: GPIO21
  mosi_pin: GPIO22
  miso_pin: GPIO23

uart:
  - tx_pin:
      number: GPIO22
      inverted: true
    rx_pin:
      number: GPIO23
      inverted: true
    baud_rate: 115200
    id: uart_0
    parity: NONE
    data_bits: 8
    stop_bits: 1
    rx_buffer_size: 512
    debug:
      dummy_receiver: true
      direction: both
      after:
        bytes: 50
        timeout: 500ms
        delimiter: "\r\n"
      sequence:
        - lambda: UARTDebug::log_hex(direction, bytes, ':');
        - lambda: UARTDebug::log_string(direction, bytes);
        - lambda: UARTDebug::log_int(direction, bytes, ',');
        - lambda: UARTDebug::log_binary(direction, bytes, ';');

  - id: adalight_uart
    tx_pin: GPIO25
    rx_pin: GPIO26
    baud_rate: 115200
    rx_buffer_size: 1024
  - id: ld2410_uart
    tx_pin: 18
    rx_pin: 23
    baud_rate: 256000
    parity: NONE
    stop_bits: 1
  - id: gcja5_uart
    rx_pin: GPIO10
    parity: EVEN
    baud_rate: 9600

ota:
  safe_mode: true
  password: "superlongpasswordthatnoonewillknow"
  port: 3286
  reboot_timeout: 2min
  num_attempts: 5
  on_state_change:
    then:
      lambda: >-
        ESP_LOGD("ota", "State %d", state);
  on_begin:
    then:
      logger.log: OTA begin
  on_progress:
    then:
      lambda: >-
        ESP_LOGD("ota", "Got progress %f", x);
  on_end:
    then:
      logger.log: OTA end
  on_error:
    then:
      lambda: >-
        ESP_LOGD("ota", "Got error code %d", x);

logger:
  baud_rate: 0
  level: VERBOSE
  logs:
    mqtt.component: DEBUG
    mqtt.client: ERROR

web_server:
  port: 8080
  version: 2

power_supply:
  id: atx_power_supply
  enable_time: 20ms
  keep_on_time: 10s
  pin:
    number: 13
    inverted: true

deep_sleep:
  run_duration: 20s
  sleep_duration: 50s
  wakeup_pin: GPIO2
  wakeup_pin_mode: INVERT_WAKEUP

ads1115:
  address: 0x48
  i2c_id: i2c_bus

dallas:
  pin: GPIO23

as3935_spi:
  cs_pin: GPIO12
  irq_pin: GPIO13

wled:

adalight:

esp32_ble:
  io_capability: keyboard_only

esp32_ble_tracker:

ble_client:
  - mac_address: AA:BB:CC:DD:EE:FF
    id: ble_foo
  - mac_address: 11:22:33:44:55:66
    id: ble_blah
    on_connect:
      then:
        - switch.turn_on: ble1_status
    on_disconnect:
      then:
        - switch.turn_on: ble1_status
    on_passkey_request:
      then:
        - ble_client.passkey_reply:
            id: ble_blah
            passkey: 123456
    on_passkey_notification:
      then:
        - logger.log: "Passkey notification received"
    on_numeric_comparison_request:
      then:
        - ble_client.numeric_comparison_reply:
            id: ble_blah
            accept: True
  - mac_address: C4:4F:33:11:22:33
    id: my_bedjet_ble_client

bedjet:
  - ble_client_id: my_bedjet_ble_client
    id: my_bedjet_client
    time_id: sntp_time
mcp23s08:
  - id: mcp23s08_hub
    cs_pin: GPIO12
    deviceaddress: 0

mcp23s17:
  - id: mcp23s17_hub
    cs_pin: GPIO12
    deviceaddress: 1

sensor:
  - platform: pmwcs3
    i2c_id: i2c_bus
    e25:
      name: pmwcs3_e25
    ec:
      name: pmwcs3_ec
    temperature:
      name: pmwcs3_temperature
    vwc:
      name: pmwcs3_vwc
  - platform: gcja5
    pm_1_0:
      name: "Particulate Matter <1.0µm Concentration"
    pm_2_5:
      name: "Particulate Matter <2.5µm Concentration"
    pm_10_0:
      name: "Particulate Matter <10.0µm Concentration"
    pmc_0_5:
      name: "PMC 0.5"
    pmc_1_0:
      name: "PMC 1.0"
    pmc_2_5:
      name: "PMC 2.5"
    pmc_5_0:
      name: "PMC 5.0"
    pmc_10_0:
      name: "PMC 10.0"
    uart_id: gcja5_uart
  - platform: internal_temperature
    name: Internal Temperature
  - platform: ble_client
    type: characteristic
    ble_client_id: ble_foo
    name: Green iTag btn
    service_uuid: ffe0
    characteristic_uuid: ffe1
    descriptor_uuid: ffe2
    notify: true
    update_interval: never
    lambda: |-
      ESP_LOGD("main", "Length of data is %i", x.size());
      return x[0];
    on_notify:
      then:
        - lambda: |-
            ESP_LOGD("green_btn", "Button was pressed, val%f", x);
  - platform: ble_client
    type: rssi
    ble_client_id: ble_foo
    name: Green iTag RSSI
    update_interval: 15s
  - platform: adc
    pin: A0
    name: Living Room Brightness
    update_interval: "1:01"
    attenuation: 2.5db
    unit_of_measurement: "°C"
    icon: "mdi:water-percent"
    accuracy_decimals: 5
    expire_after: 120s
    setup_priority: -100
    force_update: true
    filters:
      - offset: 2.0
      - multiply: 1.2
      - calibrate_linear:
          datapoints:
            - 0.0 -> 0.0
            - 40.0 -> 45.0
            - 100.0 -> 102.5
      - clamp:
          min_value: -100
          max_value: 100
      - filter_out: 42.0
      - filter_out: nan
      - median:
          window_size: 5
          send_every: 5
          send_first_at: 3
      - min:
          window_size: 5
          send_every: 5
          send_first_at: 3
      - max:
          window_size: 5
          send_every: 5
          send_first_at: 3
      - sliding_window_moving_average:
          window_size: 15
          send_every: 15
          send_first_at: 15
      - exponential_moving_average:
          alpha: 0.1
          send_every: 15
          send_first_at: 15
      - throttle_average: 60s
      - throttle: 1s
      - heartbeat: 5s
      - debounce: 0.1s
      - delta: 5.0
      - delta: 1%
      - or:
          - throttle: 1s
          - delta: 5.0
      - lambda: return x * (9.0/5.0) + 32.0;
    on_value:
      then:
        # yamllint disable rule:line-length
        - lambda: |-
            ESP_LOGD("main", "Got value %f", x);
            id(${sensorname}_sensor).publish_state(42.0);
            ESP_LOGI("main", "Value of my sensor: %f", id(${sensorname}_sensor).state);
            ESP_LOGI("main", "Raw Value of my sensor: %f", id(${sensorname}_sensor).state);
        # yamllint enable rule:line-length
    on_value_range:
      above: 5
      below: 10
      then:
        - lambda: >-
            ESP_LOGD("main", "Got value range %f", x);
        - wait_until: wifi.connected
        - wait_until:
            condition:
              binary_sensor.is_on: binary_sensor1
            timeout: 1s
    on_raw_value:
      - lambda: >-
          ESP_LOGD("main", "Got raw value %f", x);
      - logger.log:
          level: DEBUG
          format: Got raw value %f
          args: ["x"]
      - logger.log: Got raw value NAN
      - mqtt.publish:
          topic: some/topic
          payload: Hello
          qos: 2
          retain: true
  - platform: esp32_hall
    name: ESP32 Hall Sensor
  - platform: ads1115
    multiplexer: A0_A1
    gain: 1.024
    id: ${sensorname}_sensor
    filters:
    state_topic: hi/me
    retain: false
    availability:
  - platform: as7341
    update_interval: 15s
    gain: X8
    atime: 120
    astep: 99
    f1:
      name: F1
    f2:
      name: F2
    f3:
      name: F3
    f4:
      name: F4
    f5:
      name: F5
    f6:
      name: F6
    f7:
      name: F7
    f8:
      name: F8
    clear:
      name: Clear
    nir:
      name: NIR
    i2c_id: i2c_bus
  - platform: atm90e26
    cs_pin: 5
    voltage:
      name: Line Voltage
    current:
      name: CT Amps
    power:
      name: Active Watts
    power_factor:
      name: Power Factor
    frequency:
      name: Line Frequency
    line_frequency: 50Hz
    meter_constant: 1000
    pl_const: 1429876
    gain_pga: 1X
    gain_metering: 7481
    gain_voltage: 26400
    gain_ct: 31251
  - platform: atm90e32
    cs_pin: 5
    phase_a:
      voltage:
        name: EMON Line Voltage A
      current:
        name: EMON CT1 Current
      power:
        name: EMON Active Power CT1
      reactive_power:
        name: EMON Reactive Power CT1
      power_factor:
        name: EMON Power Factor CT1
      gain_voltage: 7305
      gain_ct: 27961
    phase_b:
      current:
        name: EMON CT2 Current
      power:
        name: EMON Active Power CT2
      reactive_power:
        name: EMON Reactive Power CT2
      power_factor:
        name: EMON Power Factor CT2
      gain_voltage: 7305
      gain_ct: 27961
    phase_c:
      current:
        name: EMON CT3 Current
      power:
        name: EMON Active Power CT3
      reactive_power:
        name: EMON Reactive Power CT3
      power_factor:
        name: EMON Power Factor CT3
      gain_voltage: 7305
      gain_ct: 27961
    frequency:
      name: EMON Line Frequency
    chip_temperature:
      name: EMON Chip Temp A
    line_frequency: 60Hz
    current_phases: 3
    gain_pga: 2X
  - platform: bh1750
    name: Living Room Brightness 3
    internal: true
    address: 0x23
    update_interval: 30s
    retain: false
    availability:
    state_topic: livingroom/custom_state_topic
    i2c_id: i2c_bus
  - platform: max44009
    name: Outside Brightness 1
    internal: true
    address: 0x4A
    update_interval: 30s
    mode: low_power
    i2c_id: i2c_bus
  - platform: bme280
    temperature:
      name: Outside Temperature
      oversampling: 16x
    pressure:
      name: Outside Pressure
      oversampling: none
    humidity:
      name: Outside Humidity
      oversampling: 8x
    address: 0x77
    iir_filter: 16x
    update_interval: 15s
    i2c_id: i2c_bus
  - platform: bme680
    temperature:
      name: Outside Temperature
      oversampling: 16x
    pressure:
      name: Outside Pressure
    humidity:
      name: Outside Humidity
    gas_resistance:
      name: Outside Gas Sensor
    address: 0x77
    heater:
      temperature: 320
      duration: 150ms
    update_interval: 15s
    i2c_id: i2c_bus
  - platform: bmp085
    temperature:
      name: Outside Temperature
    pressure:
      name: Outside Pressure
      filters:
        - lambda: >-
            return x / powf(1.0 - (x / 44330.0), 5.255);
    update_interval: 15s
    i2c_id: i2c_bus
  - platform: bmp280
    temperature:
      name: Outside Temperature
      oversampling: 16x
    pressure:
      name: Outside Pressure
    address: 0x77
    update_interval: 15s
    iir_filter: 16x
    i2c_id: i2c_bus
  - platform: dallas
    address: 0x1C0000031EDD2A28
    name: Living Room Temperature
    resolution: 9
  - platform: dallas
    index: 1
    name: Living Room Temperature 2
  - platform: dht
    pin: GPIO26
    temperature:
      id: dht_temperature
      name: Living Room Temperature 3
    humidity:
      id: dht_humidity
      name: Living Room Humidity 3
    model: AM2302
    update_interval: 15s
  - platform: dht12
    temperature:
      name: Living Room Temperature 4
    humidity:
      name: Living Room Humidity 4
    update_interval: 15s
    i2c_id: i2c_bus
  - platform: duty_cycle
    pin: GPIO25
    name: Duty Cycle Sensor
  - platform: ee895
    co2:
      name: Office CO2 1
    temperature:
      name: Office Temperature 1
    pressure:
      name: Office Pressure 1
    address: 0x5F
    i2c_id: i2c_bus
  - platform: esp32_hall
    name: ESP32 Hall Sensor
    update_interval: 15s
  - platform: ens210
    temperature:
      name: Living Room Temperature 5
    humidity:
      name: Living Room Humidity 5
    update_interval: 15s
    i2c_id: i2c_bus
  - platform: hdc1080
    temperature:
      name: Living Room Temperature 6
    humidity:
      name: Living Room Humidity 5
    update_interval: 15s
    i2c_id: i2c_bus
  - platform: hlw8012
    sel_pin: 5
    cf_pin: 14
    cf1_pin: 13
    current:
      name: HLW8012 Current
    voltage:
      name: HLW8012 Voltage
    power:
      name: HLW8012 Power
      id: hlw8012_power
    energy:
      name: HLW8012 Energy
      id: hlw8012_energy
    update_interval: 15s
    current_resistor: 0.001 ohm
    voltage_divider: 2351
    change_mode_every: 16
    initial_mode: VOLTAGE
    model: hlw8012
  - platform: total_daily_energy
    power_id: hlw8012_power
    name: HLW8012 Total Daily Energy
  - platform: integration
    sensor: hlw8012_power
    name: Integration Sensor
    time_unit: s
  - platform: integration
    sensor: hlw8012_power
    name: Integration Sensor lazy
    time_unit: s
  - platform: hmc5883l
    address: 0x68
    field_strength_x:
      name: HMC5883L Field Strength X
    field_strength_y:
      name: HMC5883L Field Strength Y
    field_strength_z:
      name: HMC5883L Field Strength Z
    heading:
      name: HMC5883L Heading
    range: 130uT
    oversampling: 8x
    update_interval: 15s
    i2c_id: i2c_bus
  - platform: honeywellabp
    pressure:
      name: Honeywell pressure
      min_pressure: 0
      max_pressure: 15
    temperature:
      name: Honeywell temperature
    cs_pin: GPIO5
  - platform: hte501
    temperature:
      name: Office Temperature 2
    humidity:
      name: Office Humidity 1
    address: 0x40
    i2c_id: i2c_bus
  - platform: qmc5883l
    address: 0x0D
    field_strength_x:
      name: QMC5883L Field Strength X
    field_strength_y:
      name: QMC5883L Field Strength Y
    field_strength_z:
      name: QMC5883L Field Strength Z
    heading:
      name: QMC5883L Heading
    range: 800uT
    oversampling: 256x
    update_interval: 15s
    i2c_id: i2c_bus
  - platform: hx711
    name: HX711 Value
    dout_pin: GPIO23
    clk_pin: GPIO25
    gain: 128
    update_interval: 15s
  - platform: ina219
    address: 0x40
    shunt_resistance: 0.1 ohm
    current:
      name: INA219 Current
    power:
      name: INA219 Power
    bus_voltage:
      name: INA219 Bus Voltage
    shunt_voltage:
      name: INA219 Shunt Voltage
    max_voltage: 32.0V
    max_current: 3.2A
    update_interval: 15s
    i2c_id: i2c_bus
  - platform: ina226
    address: 0x40
    shunt_resistance: 0.1 ohm
    current:
      name: INA226 Current
    power:
      name: INA226 Power
    bus_voltage:
      name: INA226 Bus Voltage
    shunt_voltage:
      name: INA226 Shunt Voltage
    max_current: 3.2A
    update_interval: 15s
    i2c_id: i2c_bus
  - platform: ina3221
    address: 0x40
    channel_1:
      shunt_resistance: 0.1 ohm
      current:
        name: INA3221 Channel 1 Current
      power:
        name: INA3221 Channel 1 Power
      bus_voltage:
        name: INA3221 Channel 1 Bus Voltage
      shunt_voltage:
        name: INA3221 Channel 1 Shunt Voltage
    update_interval: 15s
    i2c_id: i2c_bus
  - platform: kmeteriso
    temperature:
      name: Outside Temperature
    internal_temperature:
      name: Internal Ttemperature
    update_interval: 15s
    i2c_id: i2c_bus
  - platform: kalman_combinator
    name: Kalman-filtered temperature
    process_std_dev: 0.00139
    sources:
      - source: scd30_temperature
        error: !lambda |-
          return 0.4 + std::abs(x - 25) * 0.023;
      - source: scd4x_temperature
        error: 1.5
  - platform: htu21d
    temperature:
      name: Living Room Temperature 6
    humidity:
      name: Living Room Humidity 6
    heater:
      name: Living Room Heater 6
    update_interval: 15s
    i2c_id: i2c_bus
  - platform: max6675
    name: Living Room Temperature
    cs_pin: GPIO23
    update_interval: 15s
  - platform: max31855
    name: Den Temperature
    cs_pin: GPIO23
    update_interval: 15s
    reference_temperature:
      name: MAX31855 Internal Temperature
  - platform: max31856
    name: BBQ Temperature
    cs_pin: GPIO17
    update_interval: 15s
    mains_filter: 50Hz
  - platform: max31865
    name: Water Tank Temperature
    cs_pin: GPIO23
    update_interval: 15s
    reference_resistance: 430 Ω
    rtd_nominal_resistance: 100 Ω
  - platform: mhz19
    uart_id: uart_0
    co2:
      name: MH-Z19 CO2 Value
    temperature:
      name: MH-Z19 Temperature
    update_interval: 15s
    automatic_baseline_calibration: false
  - platform: mpu6050
    address: 0x68
    accel_x:
      name: MPU6050 Accel X
    accel_y:
      name: MPU6050 Accel Y
    accel_z:
      name: MPU6050 Accel z
    gyro_x:
      name: MPU6050 Gyro X
    gyro_y:
      name: MPU6050 Gyro Y
    gyro_z:
      name: MPU6050 Gyro z
    temperature:
      name: MPU6050 Temperature
    i2c_id: i2c_bus
  - platform: mpu6886
    address: 0x68
    accel_x:
      name: MPU6886 Accel X
    accel_y:
      name: MPU6886 Accel Y
    accel_z:
      name: MPU6886 Accel z
    gyro_x:
      name: MPU6886 Gyro X
    gyro_y:
      name: MPU6886 Gyro Y
    gyro_z:
      name: MPU6886 Gyro z
    temperature:
      name: MPU6886 Temperature
    i2c_id: i2c_bus
  - platform: bmi160
    address: 0x68
    acceleration_x:
      name: BMI160 Accel X
    acceleration_y:
      name: BMI160 Accel Y
    acceleration_z:
      name: BMI160 Accel z
    gyroscope_x:
      name: BMI160 Gyro X
    gyroscope_y:
      name: BMI160 Gyro Y
    gyroscope_z:
      name: BMI160 Gyro z
    temperature:
      name: BMI160 Temperature
    i2c_id: i2c_bus
  - platform: mmc5603
    address: 0x30
    field_strength_x:
      name: HMC5883L Field Strength X
    field_strength_y:
      name: HMC5883L Field Strength Y
    field_strength_z:
      name: HMC5883L Field Strength Z
    i2c_id: i2c_bus
  - platform: dps310
    temperature:
      name: DPS310 Temperature
    pressure:
      name: DPS310 Pressure
    address: 0x77
    update_interval: 15s
    i2c_id: i2c_bus
  - platform: ms5611
    temperature:
      name: Outside Temperature
    pressure:
      name: Outside Pressure
    address: 0x77
    update_interval: 15s
    i2c_id: i2c_bus
  - platform: pmsa003i
    pm_1_0:
      name: PMSA003i PM1.0
    pm_2_5:
      name: PMSA003i PM2.5
    pm_10_0:
      name: PMSA003i PM10.0
    pmc_0_3:
      name: PMSA003i PMC <0.3µm
    pmc_0_5:
      name: PMSA003i PMC <0.5µm
    pmc_1_0:
      name: PMSA003i PMC <1µm
    pmc_2_5:
      name: PMSA003i PMC <2.5µm
    pmc_5_0:
      name: PMSA003i PMC <5µm
    pmc_10_0:
      name: PMSA003i PMC <10µm
    address: 0x12
    standard_units: true
    i2c_id: i2c_bus
  - platform: pulse_counter
    name: Pulse Counter
    pin: GPIO12
    count_mode:
      rising_edge: INCREMENT
      falling_edge: DECREMENT
    internal_filter: 13us
    update_interval: 15s
  - platform: pulse_meter
    name: Pulse Meter
    id: pulse_meter_sensor
    pin: GPIO12
    internal_filter: 100ms
    timeout: 2 min
    on_value:
      - pulse_meter.set_total_pulses:
          id: pulse_meter_sensor
          value: 12345
    total:
      name: Pulse Meter Total
  - platform: qmp6988
    temperature:
      name: Living Temperature QMP
      oversampling: 32x
    pressure:
      name: Living Pressure QMP
      oversampling: 2x
    address: 0x70
    update_interval: 30s
    iir_filter: 16x
    i2c_id: i2c_bus
  - platform: rotary_encoder
    name: Rotary Encoder
    id: rotary_encoder1
    pin_a: GPIO23
    pin_b: GPIO25
    pin_reset: GPIO25
    filters:
      - or:
          - debounce: 0.1s
          - delta: 10
    resolution: 4
    min_value: -10
    max_value: 30
    on_value:
      - sensor.rotary_encoder.set_value:
          id: rotary_encoder1
          value: 10
      - sensor.rotary_encoder.set_value:
          id: rotary_encoder1
          value: !lambda "return -1;"
    on_clockwise:
      - logger.log: Clockwise
      - display_menu.down:
    on_anticlockwise:
      - logger.log: Anticlockwise
      - display_menu.up:
  - platform: pulse_width
    name: Pulse Width
    pin: GPIO12
  - platform: sm300d2
    uart_id: uart_0
    co2:
      name: SM300D2 CO2 Value
    formaldehyde:
      name: SM300D2 Formaldehyde Value
    tvoc:
      name: SM300D2 TVOC Value
    pm_2_5:
      name: SM300D2 PM2.5 Value
    pm_10_0:
      name: SM300D2 PM10 Value
    temperature:
      name: SM300D2 Temperature Value
    humidity:
      name: SM300D2 Humidity Value
    update_interval: 60s
  - platform: sht3xd
    temperature:
      name: Living Room Temperature 8
    humidity:
      name: Living Room Humidity 8
    address: 0x44
    i2c_id: i2c_bus
    update_interval: 15s
  - platform: sts3x
    name: Living Room Temperature 9
    address: 0x4A
    i2c_id: i2c_bus
  - platform: scd30
    co2:
      name: Living Room CO2 9
    temperature:
      id: scd30_temperature
      name: Living Room Temperature 9
    humidity:
      name: Living Room Humidity 9
    address: 0x61
    update_interval: 15s
    automatic_self_calibration: true
    altitude_compensation: 10m
    ambient_pressure_compensation: 961mBar
    temperature_offset: 4.2C
    i2c_id: i2c_bus
  - platform: scd4x
    id: scd40
    co2:
      name: SCD4X CO2
    temperature:
      id: scd4x_temperature
      name: SCD4X Temperature
    humidity:
      name: SCD4X Humidity
    update_interval: 15s
    automatic_self_calibration: true
    altitude_compensation: 10m
    ambient_pressure_compensation: 961mBar
    temperature_offset: 4.2C
    i2c_id: i2c_bus
  - platform: sen0321
    name: Workshop Ozone Sensor
    id: sen0321_ozone
    update_interval: 10s
    i2c_id: i2c_bus
  - platform: sgp30
    eco2:
      name: Workshop eCO2
      accuracy_decimals: 1
    tvoc:
      name: Workshop TVOC
      accuracy_decimals: 1
    address: 0x58
    update_interval: 5s
    i2c_id: i2c_bus
  - platform: sps30
    pm_1_0:
      name: Workshop PM <1µm Weight concentration
      id: workshop_PM_1_0
    pm_2_5:
      name: Workshop PM <2.5µm Weight concentration
      id: workshop_PM_2_5
    pm_4_0:
      name: Workshop PM <4µm Weight concentration
      id: workshop_PM_4_0
    pm_10_0:
      name: Workshop PM <10µm Weight concentration
      id: workshop_PM_10_0
    pmc_0_5:
      name: Workshop PM <0.5µm Number concentration
      id: workshop_PMC_0_5
    pmc_1_0:
      name: Workshop PM <1µm Number concentration
      id: workshop_PMC_1_0
    pmc_2_5:
      name: Workshop PM <2.5µm Number concentration
      id: workshop_PMC_2_5
    pmc_4_0:
      name: Workshop PM <4µm Number concentration
      id: workshop_PMC_4_0
    pmc_10_0:
      name: Workshop PM <10µm Number concentration
      id: workshop_PMC_10_0
    address: 0x69
    update_interval: 10s
    i2c_id: i2c_bus
  - platform: sht4x
    temperature:
      name: SHT4X Temperature
    humidity:
      name: SHT4X Humidity
    address: 0x44
    update_interval: 15s
    i2c_id: i2c_bus
  - platform: shtcx
    temperature:
      name: Living Room Temperature 10
    humidity:
      name: Living Room Humidity 10
    address: 0x70
    update_interval: 15s
    i2c_id: i2c_bus
  - platform: template
    name: Template Sensor
    state_class: measurement
    id: template_sensor
    lambda: |-
      if (id(ultrasonic_sensor1).state > 1) {
        return 42.0;
      } else {
        return {};
      }
    update_interval: 15s
    on_value:
      - sensor.template.publish:
          id: template_sensor
          state: 43.0
      - sensor.template.publish:
          id: template_sensor
          state: !lambda "return NAN;"
  - platform: tsl2561
    name: TSL2561 Ambient Light
    address: 0x39
    update_interval: 15s
    is_cs_package: true
    integration_time: 402ms
    gain: 16x
    i2c_id: i2c_bus
  - platform: tsl2591
    id: this_little_light_of_mine
    address: 0x29
    update_interval: 15s
    integration_time: 600ms
    gain: high
    visible:
      name: tsl2591 visible
      id: tsl2591_vis
      unit_of_measurement: pH
    infrared:
      name: tsl2591 infrared
      id: tsl2591_ir
    full_spectrum:
      name: tsl2591 full_spectrum
      id: tsl2591_fs
    calculated_lux:
      name: tsl2591 calculated_lux
      id: tsl2591_cl
    i2c_id: i2c_bus
  - platform: tee501
    name: Office Temperature 3
    address: 0x48
    i2c_id: i2c_bus
  - platform: ultrasonic
    trigger_pin: GPIO25
    echo_pin:
      number: GPIO23
      inverted: true
    name: Ultrasonic Sensor
    timeout: 5.5m
    id: ultrasonic_sensor1
  - platform: uptime
    name: Uptime Sensor
  - id: !extend ${devicename}_uptime_pcg
    unit_of_measurement: s
  - platform: wifi_signal
    name: WiFi Signal Sensor
    update_interval: 15s
  - platform: mqtt_subscribe
    name: MQTT Subscribe Sensor 1
    topic: mqtt/topic
    id: the_sensor
    qos: 2
    on_value:
      - mqtt.publish_json:
          topic: the/topic
          payload: |-
            root["key"] = id(the_sensor).state;
            root["greeting"] = "Hello World";
  - platform: sds011
    uart_id: uart_0
    pm_2_5:
      name: SDS011 PM2.5
    pm_10_0:
      name: SDS011 PM10.0
    update_interval: 5min
    rx_only: false
  - platform: ccs811
    eco2:
      name: CCS811 eCO2
    tvoc:
      name: CCS811 TVOC
    update_interval: 30s
    baseline: 0x4242
    i2c_id: i2c_bus
  - platform: tx20
    wind_speed:
      name: Windspeed
    wind_direction_degrees:
      name: Winddirection Degrees
    pin:
      number: GPIO04
      mode: INPUT
  - platform: zyaura
    clock_pin: GPIO5
    data_pin: GPIO4
    co2:
      name: ZyAura CO2
    temperature:
      name: ZyAura Temperature
    humidity:
      name: ZyAura Humidity
  - platform: as3935
    lightning_energy:
      name: Lightning Energy
    distance:
      name: Distance Storm
  - platform: tmp117
    name: TMP117 Temperature
    update_interval: 5s
    i2c_id: i2c_bus
  - platform: hm3301
    pm_1_0:
      name: PM1.0
    pm_2_5:
      name: PM2.5
    pm_10_0:
      name: PM10.0
    aqi:
      name: AQI
      calculation_type: CAQI
    i2c_id: i2c_bus
  - platform: teleinfo
    tag_name: HCHC
    name: hchc
    unit_of_measurement: Wh
    icon: mdi:flash
    teleinfo_id: myteleinfo
  - platform: mcp9808
    name: MCP9808 Temperature
    update_interval: 15s
    i2c_id: i2c_bus
  - platform: ezo
    id: ph_ezo
    address: 99
    unit_of_measurement: pH
    i2c_id: i2c_bus
  - platform: sdp3x
    name: HVAC Filter Pressure drop
    id: filter_pressure
    update_interval: 5s
    accuracy_decimals: 3
    i2c_id: i2c_bus
  - platform: cs5460a
    id: cs5460a1
    current:
      name: Socket current
    voltage:
      name: Mains voltage
    power:
      name: Socket power
      on_value:
        then:
          cs5460a.restart: cs5460a1
    samples: 1600
    pga_gain: 10X
    current_gain: 0.01
    voltage_gain: 0.000573
    current_hpf: true
    voltage_hpf: true
    phase_offset: 20
    pulse_energy: 0.01 kWh
    cs_pin:
      mcp23xxx: mcp23017_hub
      number: 14
  - platform: max9611
    i2c_id: i2c_bus
    shunt_resistance: 0.2 ohm
    gain: 1X
    voltage:
      name: Max9611 Voltage
    current:
      name: Max9611 Current
    power:
      name: Max9611 Watts
    temperature:
      name: Max9611 Temp
    update_interval: 1s
  - platform: mlx90614
    i2c_id: i2c_bus
    ambient:
      name: Ambient
    object:
      name: Object
      emissivity: 1.0
  - platform: mpl3115a2
    i2c_id: i2c_bus
    temperature:
      name: "MPL3115A2 Temperature"
    pressure:
      name: "MPL3115A2 Pressure"
    update_interval: 10s
  - platform: alpha3
    ble_client_id: ble_foo
    flow:
      name: "Radiator Pump Flow"
    head:
      name: "Radiator Pump Head"
    power:
      name: "Radiator Pump Power"
    speed:
      name: "Radiator Pump Speed"
  - platform: ld2410
    light:
      name: light
    moving_distance:
      name: "Moving distance (cm)"
    still_distance:
      name: "Still Distance (cm)"
    moving_energy:
      name: "Move Energy (%)"
    still_energy:
      name: "Still Energy (%)"
    detection_distance:
      name: "Distance Detection (cm)"
    g0:
      move_energy:
        name: g0 move energy
      still_energy:
        name: g0 still energy
    g1:
      move_energy:
        name: g1 move energy
      still_energy:
        name: g1 still energy
    g2:
      move_energy:
        name: g2 move energy
      still_energy:
        name: g2 still energy
    g3:
      move_energy:
        name: g3 move energy
      still_energy:
        name: g3 still energy
    g4:
      move_energy:
        name: g4 move energy
      still_energy:
        name: g4 still energy
    g5:
      move_energy:
        name: g5 move energy
      still_energy:
        name: g5 still energy
    g6:
      move_energy:
        name: g6 move energy
      still_energy:
        name: g6 still energy
    g7:
      move_energy:
        name: g7 move energy
      still_energy:
        name: g7 still energy
    g8:
      move_energy:
        name: g8 move energy
      still_energy:
        name: g8 still energy

  - platform: sen21231
    name: "Person Sensor"
    i2c_id: i2c_bus
  - platform: fs3000
    name: "Air Velocity"
    model: 1005
    update_interval: 60s
    i2c_id: i2c_bus
  - platform: absolute_humidity
    name: DHT Absolute Humidity
    temperature: dht_temperature
    humidity: dht_humidity
  - platform: hyt271
    i2c_id: i2c_bus
    temperature:
      name: "Temperature hyt271"
      id: temp_etuve
    humidity:
      name: "Humidity hyt271"
  - platform: tmp1075
    name: "Temperature TMP1075"
    update_interval: 10s
    i2c_id: i2c_bus
    conversion_rate: 27.5ms
    alert:
      limit_low: 50
      limit_high: 75
      fault_count: 1
      polarity: active_high
      function: comparator
  - platform: zio_ultrasonic
    name: "Distance"
    update_interval: 60s
    i2c_id: i2c_bus
  - platform: bmp581
    i2c_id: i2c_bus
    temperature:
      name: "BMP581 Temperature"
      iir_filter: 2x
    pressure:
      name: "BMP581 Pressure"
      oversampling: 128x
  - platform: debug
    free:
      name: "Heap Free"
    block:
      name: "Heap Max Block"
    loop_time:
      name: "Loop Time"
    psram:
      name: "PSRAM Free"

esp32_touch:
  setup_mode: false
  iir_filter: 10ms
  sleep_duration: 27ms
  measurement_duration: 8ms
  low_voltage_reference: 0.5V
  high_voltage_reference: 2.7V
  voltage_attenuation: 1.5V

binary_sensor:
  - platform: gpio
    name: "MCP23S08 Pin #1"
    pin:
      mcp23xxx: mcp23s08_hub
      # Use pin number 1
      number: 1
      # One of INPUT or INPUT_PULLUP
      mode: INPUT_PULLUP
      inverted: false
  - platform: gpio
    name: "MCP23S17 Pin #1"
    pin:
      mcp23xxx: mcp23s17_hub
      # Use pin number 1
      number: 1
      # One of INPUT or INPUT_PULLUP
      mode: INPUT_PULLUP
      inverted: false
  - platform: gpio
    name: "MCP23S17 Pin #1 with interrupt"
    pin:
      mcp23xxx: mcp23s17_hub
      # Use pin number 1
      number: 1
      # One of INPUT or INPUT_PULLUP
      mode: INPUT_PULLUP
      inverted: false
      interrupt: FALLING
  - platform: gpio
    pin: GPIO9
    name: Living Room Window
    device_class: window
    filters:
      - invert:
      - delayed_on_off: 40ms
      - delayed_on_off:
          time_on: 10s
          time_off: !lambda "return 1000;"
      - delayed_on: 40ms
      - delayed_off: 40ms
      - delayed_on_off: !lambda "return 10;"
      - delayed_on: !lambda "return 1000;"
      - delayed_off: !lambda "return 0;"
    on_press:
      then:
        - lambda: >-
            ESP_LOGD("main", "Pressed");
    on_release:
      then:
        - lambda: >-
            ESP_LOGD("main", "Released");
    on_click:
      - min_length: 50ms
        max_length: 350ms
        then:
          - lambda: >-
              ESP_LOGD("main", "Clicked");
      - then:
          - lambda: >-
              ESP_LOGD("main", "Clicked");
    on_double_click:
      - min_length: 50ms
        max_length: 350ms
        then:
          - lambda: >-
              ESP_LOGD("main", "Double Clicked");
      - then:
          - lambda: >-
              ESP_LOGD("main", "Double Clicked");
    on_multi_click:
      - timing:
          - ON for at most 1s
          - OFF for at most 1s
          - ON for at most 1s
          - OFF for at least 0.2s
        then:
          - logger.log:
              format: Multi Clicked TWO
              level: warn
      - timing:
          - OFF for 1s to 2s
          - ON for 1s to 2s
          - OFF for at least 0.5s
        then:
          - logger.log:
              format: Multi Clicked LONG SINGLE
              level: warn
      - timing:
          - ON for at most 1s
          - OFF for at least 0.5s
        then:
          - logger.log:
              format: Multi Clicked SINGLE
              level: warn
    id: binary_sensor1
  - platform: gpio
    pin:
      number: GPIO9
      mode: INPUT_PULLUP
    name: Living Room Window 2
  - platform: gpio
    pin:
      number: GPIO9
      mode: INPUT_OUTPUT_OPEN_DRAIN
    name: Living Room Button
  - platform: status
    name: Living Room Status
  - platform: esp32_touch
    name: ESP32 Touch Pad GPIO27
    pin: GPIO27
    threshold: 1000
    id: btn_left
    on_press:
      - if:
          condition:
            display_menu.is_active:
          then:
            - display_menu.enter:
          else:
            - display_menu.left:
            - display_menu.right:
            - display_menu.show:
  - platform: template
    name: Garage Door Open
    id: garage_door
    lambda: |-
      if (isnan(id(${sensorname}_sensor).state)) {
        // isnan checks if the ultrasonic sensor echo
        // has timed out, resulting in a NaN (not a number) state
        // in that case, return {} to indicate that we don't know.
        return {};
      } else if (id(${sensorname}_sensor).state > 30) {
        // Garage Door is open.
        return true;
      } else {
        // Garage Door is closed.
        return false;
      }
    on_press:
      - binary_sensor.template.publish:
          id: garage_door
          state: false
      - output.ledc.set_frequency:
          id: gpio_19
          frequency: 500.0Hz
      - output.ledc.set_frequency:
          id: gpio_19
          frequency: !lambda "return 500.0;"
  - platform: pn532
    pn532_id: pn532_bs
    uid: 74-10-37-94
    name: PN532 NFC Tag
  - platform: rdm6300
    uid: 7616525
    name: RDM6300 NFC Tag
  - platform: gpio
    name: PCF binary sensor
    pin:
      pcf8574: pcf8574_hub
      number: 1
      mode: INPUT
      inverted: true
  - platform: gpio
    name: PCA9554 binary sensor
    pin:
      pca9554: pca9554_hub
      number: 1
      mode: INPUT
      inverted: true
  - platform: gpio
    name: PCA6416A binary sensor
    pin:
      pca6416a: pca6416a_hub
      number: 15
      mode: INPUT
      inverted: true
  - platform: gpio
    name: MCP21 binary sensor
    pin:
      mcp23xxx: mcp23017_hub
      number: 1
      mode: INPUT
      inverted: true
  - platform: gpio
    name: MCP22 binary sensor
    pin:
      mcp23xxx: mcp23008_hub
      number: 7
      mode: INPUT_PULLUP
      inverted: false
  - platform: gpio
    name: MCP23 binary sensor
    pin:
      mcp23016: mcp23016_hub
      number: 7
      mode: INPUT
      inverted: false

  - platform: remote_receiver
    name: Raw Remote Receiver Test
    raw:
      code:
        [
          5685,
          -4252,
          1711,
          -2265,
          1712,
          -2265,
          1711,
          -2264,
          1712,
          -2266,
          3700,
          -2263,
          1712,
          -4254,
          1711,
          -4249,
          1715,
          -2266,
          1710,
          -2267,
          1709,
          -2265,
          3704,
          -4250,
          1712,
          -4254,
          3700,
          -2260,
          1714,
          -2265,
          1712,
          -2262,
          1714,
          -2267,
          1709,
        ]
  - platform: remote_receiver
    name: Coolix Test 1
    coolix: 0xB21F98
  - platform: remote_receiver
    name: Coolix Test 2
    coolix:
      first: 0xB2E003
  - platform: remote_receiver
    name: Coolix Test 3
    coolix:
      first: 0xB2E003
      second: 0xB21F98
  - platform: as3935
    name: Storm Alert
  - platform: analog_threshold
    name: Analog Trheshold 1
    sensor_id: template_sensor
    threshold:
      upper: 110
      lower: 90
    filters:
      - delayed_on: 0s
      - delayed_off: 10s
  - platform: analog_threshold
    name: Analog Trheshold 2
    sensor_id: template_sensor
    threshold: 100
    filters:
      - invert:
  - platform: template
    id: open_endstop_sensor
  - platform: template
    id: open_sensor
  - platform: template
    id: open_obstacle_sensor

  - platform: template
    id: close_endstop_sensor
  - platform: template
    id: close_sensor
  - platform: template
    id: close_obstacle_sensor
  - platform: ld2410
    has_target:
      name: presence
    has_moving_target:
      name: movement
    has_still_target:
      name: still
    out_pin_presence_status:
      name: out pin presence status

pca9685:
  frequency: 500
  address: 0x0
  i2c_id: i2c_bus

tlc59208f:
  - address: 0x20
    id: tlc59208f_1
    i2c_id: i2c_bus
  - address: 0x22
    id: tlc59208f_2
    i2c_id: i2c_bus
  - address: 0x24
    id: tlc59208f_3
    i2c_id: i2c_bus

my9231:
  data_pin: GPIO12
  clock_pin: GPIO14
  num_channels: 6
  num_chips: 2
  bit_depth: 16

sm2235:
  data_pin: GPIO4
  clock_pin: GPIO5
  max_power_color_channels: 9
  max_power_white_channels: 9

sm2335:
  data_pin: GPIO4
  clock_pin: GPIO5
  max_power_color_channels: 9
  max_power_white_channels: 9

bp1658cj:
  data_pin: GPIO3
  clock_pin: GPIO5
  max_power_color_channels: 4
  max_power_white_channels: 6

bp5758d:
  data_pin: GPIO3
  clock_pin: GPIO5

output:
  - platform: gpio
    pin: GPIO26
    id: gpio_26
    power_supply: atx_power_supply
    inverted: false
  - platform: ledc
    pin: 19
    id: gpio_19
    frequency: 1500Hz
    channel: 14
    max_power: 0.5
  - platform: pca9685
    id: pca_0
    channel: 0
  - platform: pca9685
    id: pca_1
    channel: 1
  - platform: pca9685
    id: pca_2
    channel: 2
  - platform: pca9685
    id: pca_3
    channel: 3
  - platform: pca9685
    id: pca_4
    channel: 4
  - platform: pca9685
    id: pca_5
    channel: 5
  - platform: pca9685
    id: pca_6
    channel: 6
  - platform: pca9685
    id: pca_7
    channel: 7
  - platform: tlc59208f
    id: tlc_0
    channel: 0
    tlc59208f_id: tlc59208f_1
  - platform: tlc59208f
    id: tlc_1
    channel: 1
    tlc59208f_id: tlc59208f_1
  - platform: tlc59208f
    id: tlc_2
    channel: 2
    tlc59208f_id: tlc59208f_1
  - platform: tlc59208f
    id: tlc_3
    channel: 0
    tlc59208f_id: tlc59208f_2
  - platform: tlc59208f
    id: tlc_4
    channel: 1
    tlc59208f_id: tlc59208f_2
  - platform: tlc59208f
    id: tlc_5
    channel: 2
    tlc59208f_id: tlc59208f_2
  - platform: tlc59208f
    id: tlc_6
    channel: 0
    tlc59208f_id: tlc59208f_3
  - platform: tlc59208f
    id: tlc_7
    channel: 1
    tlc59208f_id: tlc59208f_3
  - platform: tlc59208f
    id: tlc_8
    channel: 2
    tlc59208f_id: tlc59208f_3
  - platform: gpio
    id: id2
    pin:
      pcf8574: pcf8574_hub
      number: 0
      mode: OUTPUT
      inverted: false
  - platform: gpio
    id: id26
    pin:
      pca9554: pca9554_hub
      number: 0
      mode: OUTPUT
      inverted: false
  - platform: gpio
    id: id22
    pin:
      mcp23xxx: mcp23017_hub
      number: 0
      mode: OUTPUT
      inverted: false
  - platform: gpio
    id: id23
    pin:
      mcp23xxx: mcp23008_hub
      number: 0
      mode: OUTPUT
      inverted: false
  - platform: gpio
    id: id25
    pin:
      mcp23016: mcp23016_hub
      number: 0
      mode: OUTPUT
      inverted: false
  - platform: my9231
    id: my_0
    channel: 0
  - platform: my9231
    id: my_1
    channel: 1
  - platform: my9231
    id: my_2
    channel: 2
  - platform: my9231
    id: my_3
    channel: 3
  - platform: my9231
    id: my_4
    channel: 4
  - platform: my9231
    id: my_5
    channel: 5
  - platform: sm2235
    id: sm2235_red
    channel: 1
  - platform: sm2235
    id: sm2235_green
    channel: 0
  - platform: sm2235
    id: sm2235_blue
    channel: 2
  - platform: sm2235
    id: sm2235_coldwhite
    channel: 4
  - platform: sm2235
    id: sm2235_warmwhite
    channel: 3
  - platform: sm2335
    id: sm2335_red
    channel: 1
  - platform: sm2335
    id: sm2335_green
    channel: 0
  - platform: sm2335
    id: sm2335_blue
    channel: 2
  - platform: sm2335
    id: sm2335_coldwhite
    channel: 4
  - platform: sm2335
    id: sm2335_warmwhite
    channel: 3
  - platform: slow_pwm
    id: id24
    pin: GPIO26
    period: 15s
  - platform: ac_dimmer
    id: dimmer1
    gate_pin: GPIO5
    zero_cross_pin: GPIO26
  - platform: esp32_dac
    pin: GPIO25
    id: dac_output
  - platform: mcp4725
    id: mcp4725_dac_output
    i2c_id: i2c_bus
  - platform: mcp4728
    id: mcp4728_dac_output_a
    channel: A
    vref: vdd
    power_down: normal
  - platform: mcp4728
    id: mcp4728_dac_output_b
    channel: B
    vref: internal
    gain: X1
    power_down: gnd_1k
  - platform: mcp4728
    id: mcp4728_dac_output_c
    channel: C
    vref: vdd
    power_down: gnd_100k
  - platform: mcp4728
    id: mcp4728_dac_output_d
    channel: D
    vref: internal
    gain: X2
    power_down: gnd_500k
  - platform: bp1658cj
    id: bp1658cj_red
    channel: 1
  - platform: bp1658cj
    id: bp1658cj_green
    channel: 2
  - platform: bp1658cj
    id: bp1658cj_blue
    channel: 0
  - platform: bp1658cj
    id: bp1658cj_coldwhite
    channel: 3
  - platform: bp1658cj
    id: bp1658cj_warmwhite
    channel: 4
  - platform: bp5758d
    id: bp5758d_red
    channel: 2
    current: 10
  - platform: bp5758d
    id: bp5758d_green
    channel: 3
    current: 10
  - platform: bp5758d
    id: bp5758d_blue
    channel: 1
    current: 10
  - platform: bp5758d
    id: bp5758d_coldwhite
    channel: 5
    current: 10
  - platform: bp5758d
    id: bp5758d_warmwhite
    channel: 4
    current: 10
  - platform: x9c
    id: test_x9c
    cs_pin: GPIO25
    inc_pin: GPIO26
    ud_pin: GPIO27
    initial_value: 0.5

e131:

light:
  - platform: binary
    name: Desk Lamp
    output: gpio_26
    effects:
      - strobe:
      - strobe:
          name: My Strobe
          colors:
            - state: true
              duration: 250ms
            - state: false
              duration: 250ms
    on_turn_on:
      - switch.template.publish:
          id: livingroom_lights
          state: true
    on_turn_off:
      - switch.template.publish:
          id: livingroom_lights
          state: true
  - platform: monochromatic
    name: Kitchen Lights
    id: kitchen
    output: gpio_19
    gamma_correct: 2.8
    default_transition_length: 2s
    effects:
      - strobe:
      - flicker:
      - flicker:
          name: My Flicker
          alpha: 98%
          intensity: 1.5%
      - lambda:
          name: My Custom Effect
          update_interval: 1s
          lambda: |-
            static int state = 0;
            state += 1;
            if (state == 4)
              state = 0;
  - platform: rgb
    name: Living Room Lights
    id: ${roomname}_lights
    red: pca_0
    green: pca_1
    blue: pca_2
  - platform: rgbw
    name: Living Room Lights 2
    red: pca_3
    green: pca_4
    blue: pca_5
    white: pca_6
    color_interlock: true
  - platform: rgbww
    name: Living Room Lights 2
    red: pca_3
    green: pca_4
    blue: pca_5
    cold_white: pca_6
    warm_white: pca_6
    cold_white_color_temperature: 153 mireds
    warm_white_color_temperature: 500 mireds
    color_interlock: true
  - platform: rgbct
    name: Living Room Lights 2
    red: pca_3
    green: pca_4
    blue: pca_5
    color_temperature: pca_6
    white_brightness: pca_6
    cold_white_color_temperature: 153 mireds
    warm_white_color_temperature: 500 mireds
    color_interlock: true
  - platform: cwww
    name: Living Room Lights 2
    cold_white: pca_6
    warm_white: pca_6
    cold_white_color_temperature: 153 mireds
    warm_white_color_temperature: 500 mireds
    constant_brightness: true
  - platform: color_temperature
    name: Living Room Lights 2
    color_temperature: pca_6
    brightness: pca_6
    cold_white_color_temperature: 153 mireds
    warm_white_color_temperature: 500 mireds
  - platform: fastled_clockless
    id: addr1
    chipset: WS2811
    pin: GPIO23
    num_leds: 60
    rgb_order: BRG
    max_refresh_rate: 20ms
    power_supply: atx_power_supply
    color_correct: [75%, 100%, 50%]
    name: FastLED WS2811 Light
    effects:
      - addressable_color_wipe:
      - addressable_color_wipe:
          name: Color Wipe Effect With Custom Values
          colors:
            - red: 100%
              green: 100%
              blue: 100%
              num_leds: 1
            - red: 0%
              green: 0%
              blue: 0%
              num_leds: 1
          add_led_interval: 100ms
          reverse: false
      - addressable_scan:
      - addressable_scan:
          name: Scan Effect With Custom Values
          move_interval: 100ms
      - addressable_twinkle:
      - addressable_twinkle:
          name: Twinkle Effect With Custom Values
          twinkle_probability: 5%
          progress_interval: 4ms
      - addressable_random_twinkle:
      - addressable_random_twinkle:
          name: Random Twinkle Effect With Custom Values
          twinkle_probability: 5%
          progress_interval: 32ms
      - addressable_fireworks:
      - addressable_fireworks:
          name: Fireworks Effect With Custom Values
          update_interval: 32ms
          spark_probability: 10%
          use_random_color: false
          fade_out_rate: 120
      - addressable_flicker:
      - addressable_flicker:
          name: Flicker Effect With Custom Values
          update_interval: 16ms
          intensity: 5%
      - addressable_lambda:
          name: Test For Custom Lambda Effect
          lambda: |-
            if (initial_run) {
              it[0] = current_color;
            }

      - wled:
          port: 11111

      - adalight:
          uart_id: adalight_uart

      - automation:
          name: Custom Effect
          sequence:
            - light.addressable_set:
                id: addr1
                red: 100%
                green: 100%
                blue: 0%
            - delay: 100ms
            - light.addressable_set:
                id: addr1
                red: 0%
                green: 100%
                blue: 0%
      - e131:
          universe: 1
  - platform: fastled_spi
    id: addr2
    chipset: WS2801
    data_pin: GPIO23
    clock_pin: GPIO22
    data_rate: 2MHz
    num_leds: 60
    rgb_order: BRG
    name: FastLED SPI Light
  - platform: neopixelbus
    id: addr3
    name: Neopixelbus Light
    gamma_correct: 2.8
    color_correct: [0.0, 0.0, 0.0, 0.0]
    default_transition_length: 10s
    power_supply: atx_power_supply
    effects:
      - addressable_flicker:
          name: Flicker Effect With Custom Values
          update_interval: 16ms
          intensity: 5%
    type: GRBW
    variant: SK6812
    method: ESP32_I2S_0
    num_leds: 60
    pin: GPIO23
  - platform: partition
    name: Partition Light
    segments:
      - id: addr1
        from: 0
        to: 0
      - id: addr2
        from: 1
        to: 10
      - id: addr2
        from: 20
        to: 25
      - single_light_id: ${roomname}_lights

remote_transmitter:
  - pin: 32
    carrier_duty_percent: 100%

climate:
  - platform: tcl112
    name: TCL112 Climate With Sensor
    supports_heat: true
    supports_cool: true
    sensor: ${sensorname}_sensor
  - platform: tcl112
    name: TCL112 Climate
    action_state_topic: action/state/topic
    away_command_topic: away/command/topic
    away_state_topic: away/state/topic
    current_temperature_state_topic: current/temperature/state/topic
    fan_mode_command_topic: fan_mode/mode/command/topic
    fan_mode_state_topic: fan_mode/mode/state/topic
    mode_command_topic: mode/command/topic
    mode_state_topic: mode/state/topic
    swing_mode_command_topic: swing_mode/command/topic
    swing_mode_state_topic: swing_mode/state/topic
    target_temperature_command_topic: target/temperature/command/topic
    target_temperature_high_command_topic: target/temperature/high/command/topic
    target_temperature_high_state_topic: target/temperature/high/state/topic
    target_temperature_low_command_topic: target/temperature/low/command/topic
    target_temperature_low_state_topic: target/temperature/low/state/topic
    target_temperature_state_topic: target/temperature/state/topic
  - platform: coolix
    name: Coolix Climate With Sensor
    supports_heat: true
    supports_cool: true
    sensor: ${sensorname}_sensor
  - platform: coolix
    name: Coolix Climate
  - platform: fujitsu_general
    name: Fujitsu General Climate
  - platform: daikin
    name: Daikin Climate
  - platform: daikin_brc
    name: Daikin BRC Climate
    use_fahrenheit: true
  - platform: delonghi
    name: Delonghi Climate
  - platform: yashima
    name: Yashima Climate
  - platform: mitsubishi
    name: Mitsubishi
  - platform: whirlpool
    name: Whirlpool Climate
  - platform: climate_ir_lg
    name: LG Climate
  - platform: toshiba
    name: Toshiba Climate
  - platform: hitachi_ac344
    name: Hitachi Climate
  - platform: heatpumpir
    protocol: mitsubishi_heavy_zm
    horizontal_default: left
    vertical_default: up
    name: HeatpumpIR Climate
    min_temperature: 18
    max_temperature: 30
  - platform: heatpumpir
    protocol: greeyt
    horizontal_default: left
    vertical_default: up
    name: HeatpumpIR Climate
    min_temperature: 18
    max_temperature: 30
  - platform: midea_ir
    name: Midea IR
    use_fahrenheit: true
  - platform: midea
    on_control:
      - logger.log: Control message received!
      - lambda: |-
          x.set_mode(CLIMATE_MODE_FAN_ONLY);
    on_state:
      - logger.log: State changed!
      - lambda: |-
          if (x.mode == CLIMATE_MODE_FAN_ONLY)
            id(binary_sensor1).publish_state(true);
    id: midea_unit
    uart_id: uart_0
    name: Midea Climate
    transmitter_id:
    period: 1s
    num_attempts: 5
    timeout: 2s
    beeper: false
    autoconf: true
    visual:
      min_temperature: 17 °C
      max_temperature: 30 °C
      temperature_step: 0.5 °C
    supported_modes:
      - FAN_ONLY
      - HEAT_COOL
      - COOL
      - HEAT
      - DRY
    custom_fan_modes:
      - SILENT
      - TURBO
    supported_presets:
      - ECO
      - BOOST
      - SLEEP
    custom_presets:
      - FREEZE_PROTECTION
    supported_swing_modes:
      - VERTICAL
      - HORIZONTAL
      - BOTH
    outdoor_temperature:
      name: Temp
    power_usage:
      name: Power
    humidity_setpoint:
      name: Humidity
  - platform: anova
    name: Anova cooker
    ble_client_id: ble_blah
    unit_of_measurement: c
    icon: mdi:stove
  - platform: bedjet
    name: My Bedjet
    bedjet_id: my_bedjet_client
    heat_mode: extended
  - platform: whynter
    name: Whynter

script:
  - id: climate_custom
    then:
      - climate.control:
          id: midea_unit
          custom_preset: FREEZE_PROTECTION
          custom_fan_mode: SILENT
  - id: climate_preset
    then:
      - climate.control:
          id: midea_unit
          preset: SLEEP

switch:
  - platform: template
    name: MIDEA_AC_BEEPER_CONTROL
    optimistic: true
    turn_on_action:
      midea_ac.beeper_on:
    turn_off_action:
      midea_ac.beeper_off:
  - platform: template
    name: MIDEA_RAW
    turn_on_action:
      - remote_transmitter.transmit_coolix:
          first: 0xB21F98
      - remote_transmitter.transmit_coolix:
          first: 0xB21F98
          second: 0xB21F98
      - remote_transmitter.transmit_coolix:
          first: !lambda "return 0xB21F98;"
          second: !lambda "return 0xB21F98;"
      - remote_transmitter.transmit_midea:
          code: [0xA2, 0x08, 0xFF, 0xFF, 0xFF]
      - remote_transmitter.transmit_midea:
          code: !lambda "return {0xA2, 0x08, 0xFF, 0xFF, 0xFF};"
  - platform: gpio
    name: "MCP23S08 Pin #0"
    pin:
      mcp23xxx: mcp23s08_hub
      # Use pin number 0
      number: 0
      mode: OUTPUT
      inverted: false
  - platform: gpio
    name: "MCP23S17 Pin #0"
    pin:
      mcp23xxx: mcp23s17_hub
      # Use pin number 0
      number: 1
      mode: OUTPUT
      inverted: false
  - platform: gpio
    pin: GPIO25
    name: Living Room Dehumidifier
    icon: "mdi:restart"
    inverted: true
    command_topic: custom_command_topic
    command_retain: true
    restore_mode: ALWAYS_OFF
  - platform: template
    name: JVC Off
    id: living_room_lights_on
    turn_on_action:
      remote_transmitter.transmit_jvc:
        data: 0x10EF
  - platform: template
    name: MagiQuest
    turn_on_action:
      remote_transmitter.transmit_magiquest:
        wand_id: 0x01234567
  - platform: template
    name: NEC
    id: living_room_lights_off
    turn_on_action:
      remote_transmitter.transmit_nec:
        address: 0x4242
        command: 0x8484
  - platform: template
    name: LG
    turn_on_action:
      remote_transmitter.transmit_lg:
        data: 4294967295
        nbits: 28
  - platform: template
    name: Samsung
    turn_on_action:
      remote_transmitter.transmit_samsung:
        data: 0xABCDEF
  - platform: template
    name: Samsung36
    turn_on_action:
      remote_transmitter.transmit_samsung36:
        address: 0x0400
        command: 0x000E00FF
  - platform: template
    name: ToshibaAC
    turn_on_action:
      - remote_transmitter.transmit_toshiba_ac:
          rc_code_1: 0xB24DBF4050AF
          rc_code_2: 0xD5660001003C
  - platform: template
    name: Sony
    turn_on_action:
      remote_transmitter.transmit_sony:
        data: 0xABCDEF
        nbits: 12
  - platform: template
    name: Panasonic
    turn_on_action:
      remote_transmitter.transmit_panasonic:
        address: 0x4004
        command: 0x1000BCD
  - platform: template
    name: Pioneer
    turn_on_action:
      - remote_transmitter.transmit_pioneer:
          rc_code_1: 0xA556
          rc_code_2: 0xA506
          repeat:
            times: 2
  - platform: template
    name: RC Switch Raw
    turn_on_action:
      remote_transmitter.transmit_rc_switch_raw:
        code: "00101001100111110101xxxx"
        protocol: 1
  - platform: template
    name: RC Switch Type A
    turn_on_action:
      remote_transmitter.transmit_rc_switch_type_a:
        group: "11001"
        device: "01000"
        state: true
        protocol:
          pulse_length: 175
          sync: [1, 31]
          zero: [1, 3]
          one: [3, 1]
          inverted: false
  - platform: template
    name: RC Switch Type B
    turn_on_action:
      remote_transmitter.transmit_rc_switch_type_b:
        address: 4
        channel: 2
        state: true
  - platform: template
    name: RC Switch Type C
    turn_on_action:
      remote_transmitter.transmit_rc_switch_type_c:
        family: "a"
        group: 1
        device: 2
        state: true
  - platform: template
    name: RC Switch Type D
    turn_on_action:
      remote_transmitter.transmit_rc_switch_type_d:
        group: "a"
        device: 2
        state: true
  - platform: template
    name: RC5
    turn_on_action:
      remote_transmitter.transmit_rc5:
        address: 0x00
        command: 0x0B
  - platform: template
    name: RC5
    turn_on_action:
      remote_transmitter.transmit_raw:
        code: [1000, -1000]
  - platform: template
    name: AEHA
    id: eaha_hitachi_climate_power_on
    turn_on_action:
      remote_transmitter.transmit_aeha:
        address: 0x8008
        data:
          [
            0x00,
            0x02,
            0xFD,
            0xFF,
            0x00,
            0x33,
            0xCC,
            0x49,
            0xB6,
            0xC8,
            0x37,
            0x16,
            0xE9,
            0x00,
            0xFF,
            0x00,
            0xFF,
            0x00,
            0xFF,
            0x00,
            0xFF,
            0x00,
            0xFF,
            0xCA,
            0x35,
            0x8F,
            0x70,
            0x00,
            0xFF,
            0x00,
            0xFF,
            0x00,
            0xFF,
            0x00,
            0xFF,
          ]
  - platform: template
    name: Living Room Lights
    id: livingroom_lights
    optimistic: true
    assumed_state: true
    turn_on_action:
      - switch.turn_on: living_room_lights_on
      - output.set_level:
          id: gpio_19
          level: 50%
      - output.set_level:
          id: gpio_19
          level: !lambda "return 0.5;"
      - output.set_level:
          id: dac_output
          level: 50%
      - output.set_level:
          id: dac_output
          level: !lambda "return 0.5;"
      - output.set_level:
          id: mcp4725_dac_output
          level: !lambda "return 0.5;"
      - output.set_level:
          id: mcp4728_dac_output_a
          level: !lambda "return 0.5;"
    turn_off_action:
      - switch.turn_on: living_room_lights_off
    on_turn_on:
      - switch.template.publish:
          id: livingroom_lights
          state: true
  - platform: restart
    name: Living Room Restart
  - platform: safe_mode
    name: Living Room Restart (Safe Mode)
  - platform: factory_reset
    name: Living Room Restart (Factory Default Settings)
  - platform: shutdown
    name: Living Room Shutdown
  - platform: output
    name: Generic Output
    output: pca_6
  - platform: template
    name: Template Switch
    id: my_switch
    lambda: |-
      if (id(binary_sensor1).state) {
        return true;
      } else {
        return {};
      }
      id(my_switch).publish_state(false);
      id(my_switch).publish_state(true);
      if (id(my_switch).state) {
        // Switch is ON, do something here
        id(my_switch).turn_off();
        id(my_switch).turn_on();
      } else {
        // Switch is OFF, do something else here
      }
    optimistic: true
    assumed_state: false
    on_turn_off:
      - switch.template.publish:
          id: my_switch
          state: !lambda "return false;"
  - platform: uart
    uart_id: uart_0
    name: UART String Output
    data: DataToSend
  - platform: uart
    uart_id: uart_0
    name: UART Bytes Output
    data: [0xDE, 0xAD, 0xBE, 0xEF]
  - platform: uart
    uart_id: uart_0
    name: UART Recurring Output
    data: [0xDE, 0xAD, 0xBE, 0xEF]
    send_every: 1s
  - platform: template
    assumed_state: true
    name: Stepper Switch
    turn_on_action:
      - stepper.set_target:
          id: my_stepper
          target: !lambda |-
            static int32_t i = 0;
            i += 1000;
            if (i > 5000) {
              i = -5000;
            }
            return i;
      - stepper.report_position:
          id: my_stepper
          position: 0

  - platform: gpio
    name: "SN74HC595 Pin #0"
    pin:
      sn74hc595: sn74hc595_hub
      # Use pin number 0
      number: 0
      inverted: false
  - platform: template
    id: ble1_status
    optimistic: true
  - platform: template
    id: outlet_switch
    optimistic: true
    device_class: outlet
  - platform: ld2410
    engineering_mode:
      name: "control ld2410 engineering mode"
    bluetooth:
      name: "control ld2410 bluetooth"

fan:
  - platform: binary
    output: gpio_26
    name: Living Room Fan 1
    oscillation_output: gpio_19
    direction_output: gpio_26
  - platform: speed
    id: fan_speed
    icon: mdi:weather-windy
    output: pca_6
    speed_count: 10
    name: Living Room Fan 2
    oscillation_output: gpio_19
    direction_output: gpio_26
    oscillation_state_topic: oscillation/state/topic
    oscillation_command_topic: oscillation/command/topic
    speed_level_state_topic: speed_level/state/topic
    speed_level_command_topic: speed_level/command/topic
    speed_state_topic: speed/state/topic
    speed_command_topic: speed/command/topic
    on_speed_set:
      then:
        - logger.log: Fan speed was changed!
  - platform: bedjet
    name: My Bedjet fan
    bedjet_id: my_bedjet_client
  - platform: copy
    source_id: fan_speed
    name: Fan Speed Copy

interval:
  - interval: 10s
    then:
      - display.page.show: !lambda |-
          if (true) return id(page1); else return id(page2);
      - display.page.show_next: display1
      - display.page.show_previous: display1
  - interval: 2s
    then:
      # yamllint disable rule:line-length
      - lambda: |-
          static uint16_t btn_left_state = id(btn_left)->get_value();

          ESP_LOGD("adaptive touch", "___  Touch Pad '%s' (T%u): val: %u state: %u tres:%u", id(btn_left)->get_name().c_str(), id(btn_left)->get_touch_pad(), id(btn_left)->get_value(), btn_left_state, id(btn_left)->get_threshold());

          btn_left_state = ((uint32_t) id(btn_left)->get_value()  +  63 * (uint32_t)btn_left_state) >> 6;

          id(btn_left)->set_threshold(btn_left_state * 0.9);
      # yamllint enable rule:line-length
      - if:
          condition:
            display.is_displaying_page:
              id: display1
              page_id: page1
          then:
            - logger.log: Seeing page 1

color:
  - id: kbx_red
    red: 100%
    green_int: 123
    blue: 2%
  - id: kbx_blue
    red: 0%
    green: 1%
    blue: 100%
  - id: kbx_green
    hex: "3DEC55"

display:
  - platform: lcd_gpio
    id: my_lcd_gpio
    dimensions: 18x4
    data_pins:
      - GPIO19
      - GPIO21
      - GPIO22
      - GPIO23
    enable_pin: GPIO23
    rs_pin: GPIO25
    lambda: |-
      it.print("Hello World!");
  - platform: lcd_pcf8574
    dimensions: 18x4
    address: 0x3F
    user_characters:
      - position: 0
        data:
          - 0b00000
          - 0b01010
          - 0b00000
          - 0b00100
          - 0b00100
          - 0b10001
          - 0b01110
          - 0b00000
    lambda: |-
      it.print("Hello World!");
    i2c_id: i2c_bus
  - platform: max7219
    cs_pin: GPIO23
    num_chips: 1
    lambda: |-
      it.print("01234567");
  - platform: tm1637
    clk_pin: GPIO23
    dio_pin: GPIO25
    intensity: 3
    lambda: |-
      it.print("1234");
  - platform: tm1637
    clk_pin:
      mcp23xxx: mcp23017_hub
      number: 1
    dio_pin:
      mcp23xxx: mcp23017_hub
      number: 2
    intensity: 3
    inverted: true
    length: 4
    lambda: |-
      it.print("1234");
  - platform: pcd8544
    cs_pin: GPIO23
    dc_pin: GPIO23
    reset_pin: GPIO23
    contrast: 60
    lambda: |-
      it.rectangle(0, 0, it.get_width(), it.get_height());
  - platform: ssd1306_i2c
    model: SSD1306_128X64
    reset_pin: GPIO23
    address: 0x3C
    id: display1
    contrast: 60%
    pages:
      - id: page1
        lambda: |-
          it.qr_code(0, 0, id(homepage_qr));
          it.rectangle(0, 0, it.get_width(), it.get_height());
      - id: page2
        lambda: |-
          // Nothing
    on_page_change:
      from: page1
      to: page2
      then:
        lambda: |-
          ESP_LOGD("display", "1 -> 2");
    i2c_id: i2c_bus
  - platform: ssd1306_spi
    model: SSD1306 128x64
    cs_pin: GPIO23
    dc_pin: GPIO23
    reset_pin: GPIO23
    lambda: |-
      it.rectangle(0, 0, it.get_width(), it.get_height());
  - platform: ssd1322_spi
    model: SSD1322 256x64
    cs_pin: GPIO23
    dc_pin: GPIO23
    reset_pin: GPIO23
    lambda: |-
      it.rectangle(0, 0, it.get_width(), it.get_height());
  - platform: ssd1325_spi
    model: SSD1325 128x64
    cs_pin: GPIO23
    dc_pin: GPIO23
    reset_pin: GPIO23
    lambda: |-
      it.rectangle(0, 0, it.get_width(), it.get_height());
  - platform: ssd1327_i2c
    model: SSD1327 128X128
    reset_pin: GPIO23
    address: 0x3D
    id: display1327
    brightness: 60%
    pages:
      - id: page13271
        lambda: |-
          it.rectangle(0, 0, it.get_width(), it.get_height());
      - id: page13272
        lambda: |-
          // Nothing
    i2c_id: i2c_bus
  - platform: ssd1327_spi
    model: SSD1327 128x128
    cs_pin: GPIO23
    dc_pin: GPIO23
    reset_pin: GPIO23
    lambda: |-
      it.rectangle(0, 0, it.get_width(), it.get_height());
  - platform: ssd1331_spi
    cs_pin: GPIO23
    dc_pin: GPIO23
    reset_pin: GPIO23
    lambda: |-
      it.rectangle(0, 0, it.get_width(), it.get_height());
  - platform: ssd1351_spi
    model: SSD1351 128x128
    cs_pin: GPIO23
    dc_pin: GPIO23
    reset_pin: GPIO23
    lambda: |-
      it.rectangle(0, 0, it.get_width(), it.get_height());
  - platform: st7789v
    model: TTGO TDisplay 135x240
    cs_pin: GPIO5
    dc_pin: GPIO16
    reset_pin: GPIO23
    backlight_pin: GPIO4
    lambda: |-
      it.rectangle(0, 0, it.get_width(), it.get_height());
  - platform: st7920
    width: 128
    height: 64
    cs_pin:
      number: GPIO23
      inverted: true
    lambda: |-
      it.rectangle(0, 0, it.get_width(), it.get_height());
  - platform: st7735
    model: INITR_BLACKTAB
    cs_pin: GPIO5
    dc_pin: GPIO16
    reset_pin: GPIO23
    rotation: 0
    device_width: 128
    device_height: 160
    col_start: 0
    row_start: 0
    lambda: |-
      it.rectangle(0, 0, it.get_width(), it.get_height());
  - platform: ili9xxx
    model: TFT 2.4
    cs_pin: GPIO5
    dc_pin: GPIO4
    reset_pin: GPIO22
    lambda: |-
      it.rectangle(0, 0, it.get_width(), it.get_height());
  - platform: ili9xxx
    model: TFT 2.4
    cs_pin: GPIO5
    dc_pin: GPIO4
    reset_pin: GPIO22
    auto_clear_enabled: false
    rotation: 90
    lambda: |-
      if (!id(glob_bool_processed)) {
        it.fill(Color::WHITE);
        id(glob_bool_processed) = true;
      }
  - platform: pvvx_mithermometer
    ble_client_id: ble_foo
    time_id: sntp_time
    disconnect_delay: 3s
    update_interval: 10min
    validity_period: 20min
    lambda: |-
      it.print_bignum(188.8);
      it.print_unit(pvvx_mithermometer::UNIT_DEG_E);
      it.print_smallnum(88);
      it.print_percent(true);
      it.print_happy(true);
      it.print_sad(true);
      it.print_bracket(true);
      it.print_battery(true);
  - platform: tm1621
    id: tm1621_display
    cs_pin: GPIO17
    data_pin: GPIO5
    read_pin: GPIO23
    write_pin: GPIO18
    lambda: |-
      it.printf(0, "%.1f", id(dht_temperature).state);
      it.display_celsius(true);
      it.printf(1, "%.1f", id(dht_humidity).state);
      it.display_humidity(true);

tm1651:
  id: tm1651_battery
  clk_pin: GPIO23
  dio_pin: GPIO23

remote_receiver:
  pin: GPIO32
  dump: all
  on_coolix:
    then:
      delay: !lambda "return x.first + x.second;"

status_led:
  pin: GPIO2

pn532_spi:
  id: pn532_bs
  cs_pin: GPIO23
  update_interval: 1s
  on_tag:
    - lambda: |-
        ESP_LOGD("main", "Found tag %s", x.c_str());
    - mqtt.publish:
        topic: the/topic
        payload: !lambda "return x;"
  on_tag_removed:
    - lambda: |-
        ESP_LOGD("main", "Removed tag %s", x.c_str());
    - mqtt.publish:
        topic: the/topic
        payload: !lambda "return x;"

pn532_i2c:
  i2c_id: i2c_bus

rdm6300:
  uart_id: uart_0

rc522_spi:
  cs_pin: GPIO23
  update_interval: 1s
  on_tag:
    - lambda: |-
        ESP_LOGD("main", "Found tag %s", x.c_str());

rc522_i2c:
  - update_interval: 1s
    on_tag:
      - lambda: |-
          ESP_LOGD("main", "Found tag %s", x.c_str());
    i2c_id: i2c_bus

  - update_interval: 1s
    on_tag:
      - lambda: |-
          ESP_LOGD("main", "Found tag %s", x.c_str());
    i2c_id: i2c_bus

mcp4728:
  - id: mcp4728_dac
    store_in_eeprom: false
    address: 0x60
    i2c_id: i2c_bus

gps:
  uart_id: uart_0

time:
  - platform: sntp
    id: sntp_time
    servers:
      - 0.pool.ntp.org
      - 1.pool.ntp.org
      - 192.168.178.1
    on_time:
      cron: "/30 0-30,30/5 * ? JAN-DEC MON,SAT-SUN,TUE-FRI"
      then:
        - lambda: 'ESP_LOGD("main", "time");'
  - platform: gps
    on_time_sync:
      then:
        ds1307.write_time:
          id: ds1307_time
  - platform: ds1307
    id: ds1307_time
    update_interval: never
    on_time:
      seconds: 0
      then: ds1307.read_time
    i2c_id: i2c_bus

cover:
  - platform: template
    name: Template Cover
    id: template_cover
    lambda: |-
      if (id(binary_sensor1).state) {
        return COVER_OPEN;
      } else {
        return {};
      }
    optimistic: true
    open_action:
      - cover.template.publish:
          id: template_cover
          state: CLOSED
    assumed_state: false
    has_position: true
    position_state_topic: position/state/topic
    position_command_topic: position/command/topic
    tilt_lambda: !lambda "return 0.5;"
    tilt_state_topic: tilt/state/topic
    tilt_command_topic: tilt/command/topic
    on_open:
      then:
        - lambda: 'ESP_LOGD("cover", "open");'
    on_closed:
      then:
        - lambda: 'ESP_LOGD("cover", "closed");'
  - platform: am43
    name: Test AM43
    id: am43_test
    ble_client_id: ble_foo
    icon: mdi:blinds
  - platform: feedback
    name: Feedback Cover
    id: gate
    device_class: gate

    infer_endstop_from_movement: false
    has_built_in_endstop: false
    max_duration: 30s
    direction_change_wait_time: 300ms
    acceleration_wait_time: 150ms
    obstacle_rollback: 10%

    open_duration: 22.1s
    open_endstop: open_endstop_sensor
    open_sensor: open_sensor
    open_obstacle_sensor: open_obstacle_sensor

    close_duration: 22.4s
    close_endstop: close_endstop_sensor
    close_sensor: close_sensor
    close_obstacle_sensor: close_obstacle_sensor

    open_action:
      - logger.log: Open Action

    close_action:
      - logger.log: Close Action

    stop_action:
      - logger.log: Stop Action

debug:

tca9548a:
  - address: 0x70
    id: multiplex0
    channels:
      - bus_id: multiplex0_chan0
        channel: 0
    i2c_id: i2c_bus
  - address: 0x71
    id: multiplex1
    i2c_id: multiplex0_chan0

pcf8574:
  - id: pcf8574_hub
    address: 0x21
    pcf8575: false
    i2c_id: i2c_bus

pca9554:
  - id: pca9554_hub
    address: 0x3F
    i2c_id: i2c_bus

pca6416a:
  - id: pca6416a_hub
    address: 0x21
    i2c_id: i2c_bus

mcp23017:
  - id: mcp23017_hub
    open_drain_interrupt: true
    i2c_id: i2c_bus

mcp23008:
  - id: mcp23008_hub
    address: 0x22
    open_drain_interrupt: true
    i2c_id: i2c_bus

mcp23016:
  - id: mcp23016_hub
    address: 0x23
    i2c_id: i2c_bus

stepper:
  - platform: a4988
    id: my_stepper
    step_pin: GPIO23
    dir_pin: GPIO25
    sleep_pin: GPIO25
    max_speed: 250 steps/s
    acceleration: 100 steps/s^2
    deceleration: 200 steps/s^2

globals:
  - id: glob_int
    type: int
    restore_value: true
    initial_value: "0"
  - id: glob_float
    type: float
    restore_value: true
    initial_value: "0.0f"
  - id: glob_bool
    type: bool
    restore_value: false
    initial_value: "true"
  - id: glob_string
    type: std::string
    restore_value: false
    # initial_value: ""
  - id: glob_bool_processed
    type: bool
    restore_value: false
    initial_value: "false"

text_sensor:
  - platform: ble_client
    ble_client_id: ble_foo
    name: Sensor Location
    service_uuid: "180d"
    characteristic_uuid: "2a38"
    descriptor_uuid: "2902"
    notify: true
    update_interval: never
    on_notify:
      then:
        - lambda: |-
            ESP_LOGD("green_btn", "Location changed: %s", x.c_str());
  - platform: mqtt_subscribe
    name: MQTT Subscribe Text
    topic: "the/topic"
    qos: 2
    on_value:
      - text_sensor.template.publish:
          id: ${textname}_text
          state: Hello World
      - text_sensor.template.publish:
          id: ${textname}_text
          state: |-
            return "Hello World2";
      - globals.set:
          id: glob_int
          value: "0"
      - canbus.send:
          canbus_id: mcp2515_can
          can_id: 23
          data: [0x10, 0x20, 0x30]
      - canbus.send:
          canbus_id: esp32_internal_can
          can_id: 23
          data: [0x10, 0x20, 0x30]
      - canbus.send:
          canbus_id: mcp2515_can
          can_id: 24
          remote_transmission_request: true
          data: []
      - canbus.send:
          canbus_id: esp32_internal_can
          can_id: 24
          remote_transmission_request: true
          data: []
  - platform: template
    name: Template Text Sensor
    id: ${textname}_text
  - platform: wifi_info
    scan_results:
      name: Scan Results
    ip_address:
      name: IP Address
    ssid:
      name: SSID
    bssid:
      name: BSSID
    mac_address:
      name: Mac Address
    dns_address:
      name: DNS ADdress
  - platform: version
    name: ESPHome Version No Timestamp
    hide_timestamp: true
  - platform: teleinfo
    tag_name: OPTARIF
    name: optarif
    teleinfo_id: myteleinfo
  - platform: ld2410
    version:
      name: "presenece sensor version"
    mac_address:
      name: "presenece sensor mac address"

sn74hc595:
  - id: sn74hc595_hub
    data_pin: GPIO21
    clock_pin: GPIO23
    latch_pin: GPIO22
    oe_pin: GPIO32
    sr_count: 2

rtttl:
  output: gpio_19

canbus:
  - platform: mcp2515
    id: mcp2515_can
    cs_pin: GPIO17
    can_id: 4
    bit_rate: 50kbps
    on_frame:
      - can_id: 500
        then:
          - lambda: |-
              std::string b(x.begin(), x.end());
              ESP_LOGD("canid 500", "%s", b.c_str());
      - can_id: 23
        then:
          - if:
              condition:
                lambda: "return x[0] == 0x11;"
              then:
                light.toggle: ${roomname}_lights
      - can_id: 0b00000000000000000000001000000
        can_id_mask: 0b11111000000000011111111000000
        use_extended_id: true
        then:
          - lambda: |-
              auto pdo_id = can_id >> 14;
              switch (pdo_id)
              {
                case 117:
                  ESP_LOGD("canbus", "exhaust_fan_duty");
                  break;
                case 118:
                  ESP_LOGD("canbus", "supply_fan_duty");
                  break;
                case 119:
                  ESP_LOGD("canbus", "supply_fan_flow");
                  break;
                // to be continued...
              }
  - platform: esp32_can
    id: esp32_internal_can
    rx_pin: GPIO04
    tx_pin: GPIO05
    can_id: 4
    bit_rate: 50kbps
    on_frame:
      - can_id: 500
        then:
          - lambda: |-
              std::string b(x.begin(), x.end());
              ESP_LOGD("canid 500", "%s", b.c_str() );
      - can_id: 23
        then:
          - if:
              condition:
                lambda: "return x[0] == 0x11;"
              then:
                light.toggle: ${roomname}_lights
      - can_id: 0b00000000000000000000001000000
        can_id_mask: 0b11111000000000011111111000000
        use_extended_id: true
        then:
          - lambda: |-
              auto pdo_id = can_id >> 14;
              switch (pdo_id)
              {
                case 117:
                  ESP_LOGD("canbus", "exhaust_fan_duty");
                  break;
                case 118:
                  ESP_LOGD("canbus", "supply_fan_duty");
                  break;
                case 119:
                  ESP_LOGD("canbus", "supply_fan_flow");
                  break;
                // to be continued...
              }

teleinfo:
  id: myteleinfo
  uart_id: uart_0
  update_interval: 60s
  historical_mode: true

number:
  - platform: template
    id: test_number
    state_topic: livingroom/custom_state_topic
    command_topic: livingroom/custom_command_topic
    min_value: 0
    step: 1
    max_value: 10
    optimistic: true
  - platform: ld2410
    light_threshold:
      name: light threshold
    timeout:
      name: timeout
    max_move_distance_gate:
      name: max move distance gate
    max_still_distance_gate:
      name: max still distance gate
    g0:
      move_threshold:
        name: g0 move threshold
      still_threshold:
        name: g0 still threshold
    g1:
      move_threshold:
        name: g1 move threshold
      still_threshold:
        name: g1 still threshold
    g2:
      move_threshold:
        name: g2 move threshold
      still_threshold:
        name: g2 still threshold
    g3:
      move_threshold:
        name: g3 move threshold
      still_threshold:
        name: g3 still threshold
    g4:
      move_threshold:
        name: g4 move threshold
      still_threshold:
        name: g4 still threshold
    g5:
      move_threshold:
        name: g5 move threshold
      still_threshold:
        name: g5 still threshold
    g6:
      move_threshold:
        name: g6 move threshold
      still_threshold:
        name: g6 still threshold
    g7:
      move_threshold:
        name: g7 move threshold
      still_threshold:
        name: g7 still threshold
    g8:
      move_threshold:
        name: g8 move threshold
      still_threshold:
        name: g8 still threshold
<<<<<<< HEAD

=======
>>>>>>> 736dbfac

select:
  - platform: template
    id: test_select
    state_topic: livingroom/custom_state_topic
    command_topic: livingroom/custom_command_topic
    options:
      - one
      - two
    optimistic: true
  - platform: copy
    source_id: test_select
    name: Test Select Copy
  - platform: ld2410
    distance_resolution:
      name: distance resolution
    baud_rate:
      name: baud rate
    light_function:
      name: light function
    out_pin_level:
      name: out ping level

qr_code:
  - id: homepage_qr
    value: https://esphome.io/index.html

lock:
  - platform: template
    id: test_lock1
    name: Template Switch
    lambda: |-
      if (id(binary_sensor1).state) {
        return LOCK_STATE_LOCKED;
      }else{
        return LOCK_STATE_UNLOCKED;
      }
    optimistic: true
    assumed_state: false
    on_unlock:
      - lock.template.publish:
          id: test_lock1
          state: !lambda "return LOCK_STATE_UNLOCKED;"
    on_lock:
      - lock.template.publish:
          id: test_lock1
          state: !lambda "return LOCK_STATE_LOCKED;"
  - platform: output
    name: Generic Output Lock
    id: test_lock2
    output: pca_6
  - platform: copy
    source_id: test_lock2
    name: Generic Output Lock Copy

button:
  - platform: template
    name: Start calibration
    on_press:
      - scd4x.perform_forced_calibration:
          value: 419
          id: scd40
      - scd4x.factory_reset:
          id: scd40
  - platform: template
    name: Midea Display Toggle
    on_press:
      midea_ac.display_toggle:
  - platform: template
    name: Midea Swing Step
    on_press:
      midea_ac.swing_step:
  - platform: template
    name: Midea Power On
    on_press:
      midea_ac.power_on:
  - platform: template
    name: Midea Power Off
    on_press:
      midea_ac.power_off:
  - platform: template
    name: Midea Power Inverse
    on_press:
      midea_ac.power_toggle:
  - platform: ld2410
    factory_reset:
      name: "factory reset"
    restart:
      name: "restart"
    query_params:
      name: query params

ld2410:
  id: my_ld2410
  uart_id: ld2410_uart

lcd_menu:
  display_id: my_lcd_gpio
  mark_back: 0x5e
  mark_selected: 0x3e
  mark_editing: 0x2a
  mark_submenu: 0x7e
  active: false
  mode: rotary
  on_enter:
    then:
      lambda: 'ESP_LOGI("lcd_menu", "root enter");'
  on_leave:
    then:
      lambda: 'ESP_LOGI("lcd_menu", "root leave");'
  items:
    - type: back
      text: Back
    - type: label
    - type: menu
      text: Submenu 1
      items:
        - type: back
          text: Back
        - type: menu
          text: Submenu 21
          items:
            - type: back
              text: Back
            - type: command
              text: Show Main
              on_value:
                then:
                  - display_menu.show_main:
    - type: select
      text: Enum Item
      immediate_edit: true
      select: test_select
      on_enter:
        then:
          lambda: 'ESP_LOGI("lcd_menu", "select enter: %s, %s", it->get_text().c_str(), it->get_value_text().c_str());'
      on_leave:
        then:
          lambda: 'ESP_LOGI("lcd_menu", "select leave: %s, %s", it->get_text().c_str(), it->get_value_text().c_str());'
      on_value:
        then:
          lambda: 'ESP_LOGI("lcd_menu", "select value: %s, %s", it->get_text().c_str(), it->get_value_text().c_str());'
    - type: number
      text: Number
      number: test_number
      on_enter:
        then:
          lambda: 'ESP_LOGI("lcd_menu", "number enter: %s, %s", it->get_text().c_str(), it->get_value_text().c_str());'
      on_leave:
        then:
          lambda: 'ESP_LOGI("lcd_menu", "number leave: %s, %s", it->get_text().c_str(), it->get_value_text().c_str());'
      on_value:
        then:
          lambda: 'ESP_LOGI("lcd_menu", "number value: %s, %s", it->get_text().c_str(), it->get_value_text().c_str());'
    - type: command
      text: Hide
      on_value:
        then:
          - display_menu.hide:
    - type: switch
      text: Switch
      switch: my_switch
      on_text: Bright
      off_text: Dark
      immediate_edit: false
      on_value:
        then:
          lambda: 'ESP_LOGI("lcd_menu", "switch value: %s", it->get_value_text().c_str());'
    - type: custom
      text: !lambda 'return "Custom";'
      value_lambda: 'return "Val";'
      on_next:
        then:
          lambda: 'ESP_LOGI("lcd_menu", "custom next: %s", it->get_text().c_str());'
      on_prev:
        then:
          lambda: 'ESP_LOGI("lcd_menu", "custom prev: %s", it->get_text().c_str());'

alarm_control_panel:
  - platform: template
    id: alarmcontrolpanel1
    name: Alarm Panel
    codes:
      - "1234"
    requires_code_to_arm: true
    arming_home_time: 1s
    arming_away_time: 15s
    pending_time: 15s
    trigger_time: 30s
    binary_sensors:
      - binary_sensor1
    on_state:
      then:
        - lambda: !lambda |-
            ESP_LOGD("TEST", "State change %s", alarm_control_panel_state_to_string(id(alarmcontrolpanel1)->get_state()));<|MERGE_RESOLUTION|>--- conflicted
+++ resolved
@@ -3478,10 +3478,6 @@
         name: g8 move threshold
       still_threshold:
         name: g8 still threshold
-<<<<<<< HEAD
-
-=======
->>>>>>> 736dbfac
 
 select:
   - platform: template
